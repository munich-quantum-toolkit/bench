--- conflicted
+++ resolved
@@ -70,16 +70,10 @@
     randomcircuit,
     rg_qft_multiplier,
     shor,
-<<<<<<< HEAD
     vbe_ripple_carry_adder,
-    vqerealamprandom,
-    vqesu2random,
-    vqetwolocalrandom,
-=======
     vqe_real_amp,
     vqe_su2,
     vqe_two_local,
->>>>>>> 2f094e14
     wstate,
 )
 from mqt.bench.output import (
@@ -127,17 +121,11 @@
         (bmw_quark_copula, 4),
         (qwalk, 3),
         (randomcircuit, 3),
-<<<<<<< HEAD
         (rg_qft_multiplier, 4),
         (vbe_ripple_carry_adder, 3),
-        (vqerealamprandom, 3),
-        (vqesu2random, 3),
-        (vqetwolocalrandom, 3),
-=======
         (vqe_real_amp, 3),
         (vqe_su2, 3),
         (vqe_two_local, 3),
->>>>>>> 2f094e14
         (wstate, 3),
         (shor, 18),
     ],
