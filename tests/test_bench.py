--- conflicted
+++ resolved
@@ -203,7 +203,6 @@
     if scalable:
         assert qc.num_qubits == input_value
 
-<<<<<<< HEAD
     native_gatesets = get_available_native_gatesets()
     for gateset_name in native_gatesets:
         gateset = get_target_for_gateset(gateset_name, num_qubits=qc.num_qubits)
@@ -212,41 +211,6 @@
             qc.num_qubits,
             gateset,
             opt_level=0,
-=======
-    for gateset_name in get_available_native_gatesets():
-        target = get_target_for_gateset(gateset_name, num_qubits=qc.num_qubits)
-        opt_level = 0
-        res = get_native_gates_level(
-            qc,
-            target,
-            qc.num_qubits,
-            opt_level,
-            file_precheck=False,
-            return_qc=False,
-            target_directory=output_path,
-        )
-        assert res
-        res = get_native_gates_level(
-            qc,
-            target,
-            qc.num_qubits,
-            opt_level,
-            file_precheck=True,
-            return_qc=False,
-            target_directory=output_path,
->>>>>>> c6d27b15
-        )
-        assert res
-
-    for device in get_available_devices().values():
-        if device.num_qubits >= qc.num_qubits:
-            res = get_benchmark_mapped(
-                qc,
-                qc.num_qubits,
-                device,
-                opt_level=0,
-            )
-            assert res
 
 
 def test_bv() -> None:
@@ -303,31 +267,16 @@
             "ghz",
             BenchmarkLevel.MAPPED,
             3,
-<<<<<<< HEAD
-            get_device_by_name("ibm_falcon_127"),
+            get_device("ibm_falcon_127"),
             0,
         ),
-        ("ghz", BenchmarkLevel.MAPPED, 3, get_device_by_name("ibm_falcon_27"), 2),
-=======
-            None,
-            CompilerSettings(qiskit=QiskitSettings(optimization_level=0)),
-            get_device("ibm_falcon_127"),
-        ),
-        ("ghz", 3, 3, None, None, get_device("ibm_falcon_27")),
->>>>>>> c6d27b15
+        ("ghz", BenchmarkLevel.MAPPED, 3, get_device("ibm_falcon_27"), 2),
         (
             "ghz",
             BenchmarkLevel.MAPPED,
             3,
-<<<<<<< HEAD
-            get_device_by_name("ionq_aria_25"),
+            get_device("ionq_aria_25"),
             0,
-=======
-            3,
-            None,
-            CompilerSettings(qiskit=QiskitSettings(optimization_level=0)),
-            get_device("ionq_aria_25"),
->>>>>>> c6d27b15
         ),
     ],
 )
@@ -371,36 +320,15 @@
     """Test the get_benchmark method with faulty parameters."""
     match = "'wrong_name' is not a supported benchmark. Valid names"
     with pytest.raises(ValueError, match=match):
-<<<<<<< HEAD
         get_benchmark("wrong_name", BenchmarkLevel.INDEP, 6)
     match = "`circuit_size` must be a positive integer."
-=======
-        get_benchmark("wrong_name", 2, 6)
-    match = "Selected level must be in"
-    with pytest.raises(ValueError, match=match):
-        get_benchmark(  # type: ignore[call-overload]
-            "qpeexact",
-            8,
-            "wrong_size",
-            None,
-            CompilerSettings(qiskit=QiskitSettings(optimization_level=1)),
-            get_device("rigetti_ankaa_84"),
-        )
-    match = "circuit_size must be None or int for this benchmark."
->>>>>>> c6d27b15
     with pytest.raises(ValueError, match=match):
         get_benchmark(
             "dj",
             BenchmarkLevel.INDEP,
             -1,
-<<<<<<< HEAD
-            get_device_by_name("rigetti_ankaa_84"),
+            get_device("rigetti_ankaa_84"),
             1,
-=======
-            None,
-            CompilerSettings(qiskit=QiskitSettings(optimization_level=1)),
-            get_device("rigetti_ankaa_84"),
->>>>>>> c6d27b15
         )
 
     match = "No Shor instance for circuit_size=3. Available: 18, 42, 58, 74."
@@ -409,14 +337,8 @@
             "shor",
             BenchmarkLevel.INDEP,
             3,
-<<<<<<< HEAD
-            get_device_by_name("rigetti_ankaa_84"),
+            get_device("rigetti_ankaa_84"),
             1,
-=======
-            2,
-            CompilerSettings(qiskit=QiskitSettings(optimization_level=1)),
-            get_device("rigetti_ankaa_84"),
->>>>>>> c6d27b15
         )
 
     match = re.escape("Invalid `opt_level` '4'. Must be in the range [0, 3].")
@@ -425,18 +347,10 @@
             "qpeexact",
             BenchmarkLevel.INDEP,
             3,
-<<<<<<< HEAD
-            get_device_by_name("rigetti_ankaa_84"),
+            get_device("rigetti_ankaa_84"),
             4,
         )
-    match = re.escape("`opt_level` must be specified for indep, nativegates, or mapped level.")
-=======
-            None,
-            "wrong_compiler_settings",
-            get_device("rigetti_ankaa_84"),
-        )
     match = re.escape(f"Unknown gateset 'wrong_gateset'. Available gatesets: {get_available_gateset_names()}")
->>>>>>> c6d27b15
     with pytest.raises(ValueError, match=match):
         get_benchmark(
             "qpeexact",
@@ -460,62 +374,11 @@
             "qpeexact",
             BenchmarkLevel.MAPPED,
             3,
-<<<<<<< HEAD
-            get_device_by_name("wrong_device"),
+            get_device("wrong_device"),
             1,
         )
 
 
-=======
-            3,
-            None,
-            CompilerSettings(qiskit=QiskitSettings(optimization_level=1)),
-            get_device("wrong_device"),
-        )
-
-
-def test_configure_end(output_path: str) -> None:
-    """Removes all temporarily created files while testing."""
-    # delete all files in the test directory and the directory itself
-    for f in Path(output_path).iterdir():
-        f.unlink()
-    Path(output_path).rmdir()
-
-
-@pytest.mark.parametrize(
-    "abstraction_level",
-    [
-        (1),
-        (2),
-        (3),
-    ],
-)
-def test_saving_qasm_to_alternative_location_with_alternative_filename(
-    abstraction_level: int,
-) -> None:
-    """Test saving the qasm file to an alternative location with an alternative filename."""
-    directory = "."
-    filename = "ae_test_qiskit"
-    target = get_device("ibm_falcon_127")
-    qc = get_benchmark("ae", abstraction_level, 5, target=target)
-    assert qc
-    res = get_mapped_level(
-        qc,
-        qc.num_qubits,
-        target,
-        1,
-        False,
-        False,
-        directory,
-        filename,
-    )
-    assert res
-    path = Path(directory) / Path(filename).with_suffix(".qasm")
-    assert path.is_file()
-    path.unlink()
-
-
->>>>>>> c6d27b15
 def test_clifford_t() -> None:
     """Test the Clifford+T gateset."""
     qc = get_benchmark(
@@ -588,17 +451,10 @@
 @pytest.mark.parametrize(
     ("level", "target", "expected"),
     [
-<<<<<<< HEAD
         (BenchmarkLevel.ALG, None, "ghz_alg_5"),
         (BenchmarkLevel.INDEP, None, "ghz_indep_opt2_5"),
         (BenchmarkLevel.NATIVEGATES, get_target_for_gateset("ibm_falcon", 5), "ghz_nativegates_ibm_falcon_opt2_5"),
-        (BenchmarkLevel.MAPPED, get_device_by_name("ibm_falcon_127"), "ghz_mapped_ibm_falcon_127_opt2_5"),
-=======
-        ("alg", None, "ghz_alg_5"),
-        ("indep", None, "ghz_indep_opt2_5"),
-        ("nativegates", get_target_for_gateset("ibm_falcon", 5), "ghz_nativegates_ibm_falcon_opt2_5"),
-        ("mapped", get_device("ibm_falcon_127"), "ghz_mapped_ibm_falcon_127_opt2_5"),
->>>>>>> c6d27b15
+        (BenchmarkLevel.MAPPED, get_device("ibm_falcon_127"), "ghz_mapped_ibm_falcon_127_opt2_5"),
     ],
 )
 def test_generate_filename(level: str, target: Target, expected: str) -> None:
