--- conflicted
+++ resolved
@@ -18,7 +18,7 @@
 from enum import Enum
 from importlib import metadata
 from pathlib import Path
-from typing import Any, Callable, NoReturn, cast
+from typing import TYPE_CHECKING, Any, Callable, NoReturn, cast
 
 import pytest
 from qiskit import QuantumCircuit, qpy
@@ -26,6 +26,9 @@
 from qiskit.circuit.library import CXGate, HGate, RXGate, RZGate, XGate
 from qiskit.transpiler import InstructionProperties, PassManager, Target
 from qiskit.transpiler.passes import GatesInBasis
+
+if TYPE_CHECKING:  # pragma: no cover
+    import types
 
 from mqt.bench.benchmark_generation import (
     BenchmarkLevel,
@@ -36,36 +39,11 @@
     get_benchmark_native_gates,
 )
 from mqt.bench.benchmarks import (
-<<<<<<< HEAD
     benchmark_registry,
     create_circuit,
     get_available_benchmark_names,
     get_available_benchmarks,
     shor,
-=======
-    ae,
-    bmw_quark_cardinality,
-    bmw_quark_copula,
-    bv,
-    dj,
-    ghz,
-    graphstate,
-    grover,
-    hhl,
-    qaoa,
-    qft,
-    qftentangled,
-    qnn,
-    qpeexact,
-    qpeinexact,
-    qwalk,
-    randomcircuit,
-    shor,
-    vqe_real_amp,
-    vqe_su2,
-    vqe_two_local,
-    wstate,
->>>>>>> 2f094e14
 )
 from mqt.bench.output import (
     MQTBenchExporterError,
@@ -76,54 +54,18 @@
     save_circuit,
     write_circuit,
 )
-from mqt.bench.targets import get_available_devices, get_available_native_gatesets
-from mqt.bench.targets.devices import get_available_device_names, get_device
-from mqt.bench.targets.gatesets import get_available_gateset_names, get_target_for_gateset
-
-
-<<<<<<< HEAD
+from mqt.bench.targets.devices import get_available_device_names, get_available_devices, get_device
+from mqt.bench.targets.gatesets import (
+    get_available_gateset_names,
+    get_available_native_gatesets,
+    get_target_for_gateset,
+)
+
+
 @pytest.mark.parametrize(("benchmark_name", "create_circuit_func"), get_available_benchmarks().items())
 def test_quantumcircuit_levels(benchmark_name: str, create_circuit_func: Callable[[int, Any], QuantumCircuit]) -> None:
-=======
-@pytest.fixture
-def output_path() -> str:
-    """Fixture to create the output path for the tests."""
-    output_path = Path("./tests/test_output/")
-    output_path.mkdir(parents=True, exist_ok=True)
-    return str(output_path)
-
-
-@pytest.mark.parametrize(
-    ("benchmark", "input_value"),
-    [
-        (ae, 3),
-        (bv, 3),
-        (ghz, 2),
-        (dj, 3),
-        (graphstate, 3),
-        (grover, 3),
-        (hhl, 3),
-        (qaoa, 3),
-        (qft, 3),
-        (qftentangled, 3),
-        (qnn, 3),
-        (qpeexact, 3),
-        (qpeinexact, 3),
-        (bmw_quark_cardinality, 3),
-        (bmw_quark_copula, 4),
-        (qwalk, 3),
-        (randomcircuit, 3),
-        (vqe_real_amp, 3),
-        (vqe_su2, 3),
-        (vqe_two_local, 3),
-        (wstate, 3),
-        (shor, 18),
-    ],
-)
-def test_quantumcircuit_levels(benchmark: types.ModuleType, input_value: int) -> None:
->>>>>>> 2f094e14
     """Test the creation of the algorithm level benchmarks for the benchmarks."""
-    input_value = 18 if benchmark_name == "shor" else 3
+    input_value = 18 if benchmark_name == "shor" else 4 if benchmark_name == "bmw_quark_copula" else 3
 
     qc = create_circuit_func(input_value)
     assert isinstance(qc, QuantumCircuit)
@@ -138,7 +80,7 @@
     assert res_indep
     assert res_indep.num_qubits == input_value
 
-    if qc.name != "shor":
+    if benchmark_name != "shor":
         for gateset_name in get_available_native_gatesets():
             gateset = get_target_for_gateset(gateset_name, num_qubits=qc.num_qubits)
             res_native_gates = get_benchmark_native_gates(
@@ -801,7 +743,6 @@
         get_benchmark("qft", level=bad_level, circuit_size=3)
 
 
-<<<<<<< HEAD
 def test_dynamic_benchmark_registration() -> None:
     """A benchmark registered at runtime should immediately be visible through the public helpers."""
     get_available_benchmark_names.cache_clear()
@@ -847,7 +788,8 @@
         @benchmark_registry.register("dup_benchmark")
         def _dummy_factory2(num_qubits: int) -> QuantumCircuit:
             return QuantumCircuit(num_qubits, name=_dummy_factory2.__benchmark_name__)
-=======
+
+
 @pytest.mark.parametrize(
     ("benchmark"),
     ["qaoa", "qnn", "bmw_quark_cardinality", "bmw_quark_copula", "vqe_real_amp", "vqe_su2", "vqe_two_local"],
@@ -876,5 +818,4 @@
     for device in get_available_devices().values():
         res_mapped = get_benchmark_mapped(qc, None, device, 0, random_parameters=False)
         assert res_mapped
-        assert len(res_mapped.parameters) > 0, f"Benchmark {benchmark} should have parameters on the mapped level."
->>>>>>> 2f094e14
+        assert len(res_mapped.parameters) > 0, f"Benchmark {benchmark} should have parameters on the mapped level."