--- conflicted
+++ resolved
@@ -39,44 +39,10 @@
     get_benchmark_native_gates,
 )
 from mqt.bench.benchmarks import (
-<<<<<<< HEAD
-    ae,
-    bmw_quark_cardinality,
-    bmw_quark_copula,
-    bv,
-    cdkm_ripple_carry_adder,
-    dj,
-    draper_qft_adder,
-    full_adder,
-    ghz,
-    graphstate,
-    grover,
-    half_adder,
-    hhl,
-    hrs_cumulative_multiplier,
-    modular_adder,
-    multiplier,
-    qaoa,
-    qft,
-    qftentangled,
-    qnn,
-    qpeexact,
-    qpeinexact,
-    qwalk,
-    randomcircuit,
-    rg_qft_multiplier,
-    shor,
-    vbe_ripple_carry_adder,
-    vqe_real_amp,
-    vqe_su2,
-    vqe_two_local,
-    wstate,
-=======
     create_circuit,
     get_available_benchmark_names,
     register_benchmark,
     shor,
->>>>>>> b1c7621d
 )
 from mqt.bench.output import (
     MQTBenchExporterError,
@@ -94,50 +60,10 @@
 )
 
 
-<<<<<<< HEAD
-@pytest.mark.parametrize(
-    ("benchmark", "input_value"),
-    [
-        (ae, 3),
-        (bv, 3),
-        (cdkm_ripple_carry_adder, 4),
-        (ghz, 2),
-        (dj, 3),
-        (draper_qft_adder, 4),
-        (full_adder, 4),
-        (graphstate, 3),
-        (grover, 3),
-        (half_adder, 3),
-        (hhl, 3),
-        (hrs_cumulative_multiplier, 5),
-        (modular_adder, 2),
-        (multiplier, 4),
-        (qaoa, 3),
-        (qft, 3),
-        (qftentangled, 3),
-        (qnn, 3),
-        (qpeexact, 3),
-        (qpeinexact, 3),
-        (bmw_quark_cardinality, 3),
-        (bmw_quark_copula, 4),
-        (qwalk, 3),
-        (randomcircuit, 3),
-        (rg_qft_multiplier, 4),
-        (vbe_ripple_carry_adder, 4),
-        (vqe_real_amp, 3),
-        (vqe_su2, 3),
-        (vqe_two_local, 3),
-        (wstate, 3),
-        (shor, 18),
-    ],
-)
-def test_quantumcircuit_levels(benchmark: types.ModuleType, input_value: int) -> None:
-=======
 @pytest.mark.parametrize("benchmark_name", get_available_benchmark_names())
 def test_quantumcircuit_levels(benchmark_name: str) -> None:
->>>>>>> b1c7621d
     """Test the creation of the algorithm level benchmarks for the benchmarks."""
-    input_value = 18 if benchmark_name == "shor" else 4 if benchmark_name == "bmw_quark_copula" else 3
+    input_value = 18 if benchmark_name == "shor" else 5 if benchmark_name == "hrs_cumulative_multiplier" else 4 if benchmark_name in ("bmw_quark_copula", "cdkm_ripple_carry_adder", "draper_qft_adder", "full_adder", "multiplier", "modular_adder", "rg_qft_multiplier", "vbe_ripple_carry_adder") else 3
 
     qc = create_circuit(benchmark_name, input_value)
     assert isinstance(qc, QuantumCircuit)
