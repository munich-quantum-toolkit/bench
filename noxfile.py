"""Nox sessions."""

from __future__ import annotations

import argparse
import os
import shutil
from typing import TYPE_CHECKING

import nox

if TYPE_CHECKING:
    from collections.abc import Sequence


nox.needs_version = ">=2024.3.2"
nox.options.default_venv_backend = "uv|virtualenv"


<<<<<<< HEAD
PYTHON_ALL_VERSIONS = ["3.10", "3.11", "3.12", "3.13"]
=======
PYTHON_ALL_VERSIONS = ["3.9", "3.10", "3.11", "3.12"]
>>>>>>> 1d466ce8

BUILD_REQUIREMENTS = [
    "setuptools>=66.1",
    "setuptools_scm>=8.1",
    "wheel>=0.40",
]

if os.environ.get("CI", None):
    nox.options.error_on_missing_interpreters = True


@nox.session(reuse_venv=True)
def lint(session: nox.Session) -> None:
    """Run the linter."""
    if shutil.which("pre-commit") is None:
        session.install("pre-commit")

    session.run("pre-commit", "run", "--all-files", *session.posargs, external=True)


def _run_tests(
    session: nox.Session,
    *,
    install_args: Sequence[str] = (),
    run_args: Sequence[str] = (),
    extras: Sequence[str] = (),
) -> None:
    posargs = list(session.posargs)
    env = {"PIP_DISABLE_PIP_VERSION_CHECK": "1"}

    extras_ = ["test", *extras]
    if "--cov" in posargs:
        extras_.append("coverage")
        posargs.append("--cov-config=pyproject.toml")

    session.install(*BUILD_REQUIREMENTS, *install_args, env=env)
    install_arg = f"-ve.[{','.join(extras_)}]"
    session.install("--no-build-isolation", install_arg, *install_args, env=env)
    session.run("pytest", *run_args, *posargs, env=env)


@nox.session(reuse_venv=True, python=PYTHON_ALL_VERSIONS)
def tests(session: nox.Session) -> None:
    """Run the test suite."""
    _run_tests(session)


@nox.session(reuse_venv=True, venv_backend="uv", python=PYTHON_ALL_VERSIONS)
def minimums(session: nox.Session) -> None:
    """Test the minimum versions of dependencies."""
    _run_tests(
        session,
        install_args=["--resolution=lowest-direct"],
        run_args=["-Wdefault"],
    )
    session.run("uv", "pip", "list")


@nox.session(reuse_venv=True)
def docs(session: nox.Session) -> None:
    """Build the docs. Use "--non-interactive" to avoid serving. Pass "-b linkcheck" to check links."""
    parser = argparse.ArgumentParser()
    parser.add_argument("-b", dest="builder", default="html", help="Build target (default: html)")
    args, posargs = parser.parse_known_args(session.posargs)

    serve = args.builder == "html" and session.interactive
    extra_installs = ["sphinx-autobuild"] if serve else []
    session.install(*BUILD_REQUIREMENTS, *extra_installs)
    session.install("--no-build-isolation", "-ve.[docs]")
    session.chdir("docs")

    if args.builder == "linkcheck":
        session.run("sphinx-build", "-b", "linkcheck", ".", "_build/linkcheck", *posargs)
        return

    shared_args = (
        "-n",  # nitpicky mode
        "-T",  # full tracebacks
        f"-b={args.builder}",
        ".",
        f"_build/{args.builder}",
        *posargs,
    )

    if serve:
        session.run("sphinx-autobuild", "--ignore", "**jupyter**", *shared_args)
    else:
        session.run("sphinx-build", "--keep-going", *shared_args)<|MERGE_RESOLUTION|>--- conflicted
+++ resolved
@@ -17,11 +17,7 @@
 nox.options.default_venv_backend = "uv|virtualenv"
 
 
-<<<<<<< HEAD
-PYTHON_ALL_VERSIONS = ["3.10", "3.11", "3.12", "3.13"]
-=======
-PYTHON_ALL_VERSIONS = ["3.9", "3.10", "3.11", "3.12"]
->>>>>>> 1d466ce8
+PYTHON_ALL_VERSIONS = ["3.9", "3.10", "3.11", "3.12", "3.13"]
 
 BUILD_REQUIREMENTS = [
     "setuptools>=66.1",
