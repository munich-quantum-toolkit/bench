--- conflicted
+++ resolved
@@ -287,15 +287,9 @@
 In case you are using MQT Bench in your work, we would be thankful if you referred to it by citing the following publication:
 
 ```bibtex
-<<<<<<< HEAD
-@article{quetschlich2022mqtbench,
+@article{quetschlich2023mqtbench,
   title={{{MQT Bench}}: {Benchmarking Software and Design Automation Tools for Quantum Computing}},
   shorttitle = {{MQT Bench}},
-=======
-@article{quetschlich2023mqtbench,
-  title={{{MQT Bench}}: {Benchmarking Software and Design Automation Tools for Quantum Computing}},
-  shorttitle = {{{MQT Bench}}},
->>>>>>> f3d2f15c
   journal = {{Quantum}},
   author={Quetschlich, Nils and Burgholzer, Lukas and Wille, Robert},
   year={2023},
