# Copyright (c) 2023 - 2025 Chair for Design Automation, TUM
# Copyright (c) 2025 Munich Quantum Software Company GmbH
# All rights reserved.
#
# SPDX-License-Identifier: MIT
#
# Licensed under the MIT License

"""Amplitude estimation benchmark definition. Code is based on https://qiskit.org/documentation/finance/tutorials/00_amplitude_estimation.html."""

from __future__ import annotations

import numpy as np
from qiskit.circuit import QuantumCircuit
<<<<<<< HEAD

from ._registry import register_benchmark

try:
    from qiskit.circuit.library.phase_estimation import phase_estimation
except ImportError:
    from qiskit.circuit.library import PhaseEstimation as phase_estimation  # noqa: N813
=======
from qiskit.circuit.library import phase_estimation
>>>>>>> c7baca2e


@register_benchmark("ae")
def create_circuit(num_qubits: int, probability: float = 0.2) -> QuantumCircuit:
    """Returns a quantum circuit implementing Quantum Amplitude Estimation.

    Arguments:
        num_qubits: Total number of qubits, including evaluation and target qubits.
        probability: Probability of the "good" state.

    Returns:
        QuantumCircuit: The constructed amplitude estimation circuit.
    """
    if num_qubits < 2:
        msg = "Number of qubits must be at least 2 (1 evaluation + 1 target)."
        raise ValueError(msg)

    # Compute the rotation angle: theta_p = 2 * arcsin(sqrt(p))
    theta_p = 2 * np.arcsin(np.sqrt(probability))

    # Create the state-preparation operator (A operator) as a single-qubit circuit.
    state_preparation = QuantumCircuit(1)
    state_preparation.ry(theta_p, 0)

    # Create the Grover operator (Bernoulli Q operator) as a single-qubit circuit.
    # It applies a rotation of 2 * theta_p, which corresponds to an effective rotation of 4*arcsin(sqrt(p)).
    grover_operator = QuantumCircuit(1)
    grover_operator.ry(2 * theta_p, 0)

    # Compute the number of evaluation qubits (phase estimation qubits).
    num_eval_qubits = num_qubits - 1

    # Build the phase estimation circuit with the specified number of evaluation qubits and the Grover operator.
    pe = phase_estimation(num_eval_qubits, grover_operator)

    # Create the overall circuit using the quantum registers from the phase estimation circuit.
    qc = QuantumCircuit(*pe.qregs)

    # Compose the state-preparation operator on the target qubit. We assume that the target qubit
    # is the last qubit in the register list.
    qc.compose(state_preparation, list(range(num_eval_qubits, qc.num_qubits)), inplace=True)

    # Compose the phase estimation component.
    qc.compose(pe.decompose(gates_to_decompose="unitary"), inplace=True)

    # Name the circuit and add measurements to all evaluation qubits.
    qc.name = "ae"
    qc.measure_all()

    return qc<|MERGE_RESOLUTION|>--- conflicted
+++ resolved
@@ -12,17 +12,10 @@
 
 import numpy as np
 from qiskit.circuit import QuantumCircuit
-<<<<<<< HEAD
 
 from ._registry import register_benchmark
 
-try:
-    from qiskit.circuit.library.phase_estimation import phase_estimation
-except ImportError:
-    from qiskit.circuit.library import PhaseEstimation as phase_estimation  # noqa: N813
-=======
 from qiskit.circuit.library import phase_estimation
->>>>>>> c7baca2e
 
 
 @register_benchmark("ae")
