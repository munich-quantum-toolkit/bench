# Copyright (c) 2023 - 2025 Chair for Design Automation, TUM
# Copyright (c) 2025 Munich Quantum Software Company GmbH
# All rights reserved.
#
# SPDX-License-Identifier: MIT
#
# Licensed under the MIT License

"""VQE twolocal ansatz benchmark definition."""

from __future__ import annotations

from typing import TYPE_CHECKING

<<<<<<< HEAD
from ._registry import register_benchmark

try:
    from qiskit.circuit.library.n_local.n_local import n_local
except ImportError:
    from qiskit.circuit.library import TwoLocal as n_local  # noqa: N813

=======
from qiskit.circuit.library.n_local.n_local import n_local
>>>>>>> c7baca2e

if TYPE_CHECKING:  # pragma: no cover
    from collections.abc import Iterable

    from qiskit.circuit import Gate, QuantumCircuit


@register_benchmark("vqe_two_local")
def create_circuit(
    num_qubits: int,
    rotation_blocks: str | Gate | Iterable[str | Gate] = "ry",
    entanglement_blocks: str | Gate | Iterable[str | Gate] = "cx",
    entanglement: str = "full",
    reps: int = 3,
) -> QuantumCircuit:
    """Returns a quantum circuit implementing the TwoLocal ansatz.

    Arguments:
        num_qubits: number of qubits of the returned quantum circuit
        rotation_blocks: type of rotation gates to use (default: "ry", other options can be arbitrary single-qubit gates)
        entanglement_blocks: type of entanglement gates to use (default: "cx", other options can be arbitrary multi-qubit gates)
        entanglement: type of entanglement to use (default: "full", other options: "reverse_linear", "linear", "full", "pairwise", "circular", "sca")
        reps: number of repetitions (layers) in the ansatz

    Returns:
        QuantumCircuit: a quantum circuit implementing the TwoLocal ansatz
    """
    qc = n_local(
        num_qubits,
        rotation_blocks=rotation_blocks,
        entanglement_blocks=entanglement_blocks,
        entanglement=entanglement,
        reps=reps,
    )

    qc.measure_all()
    qc.name = "vqe_two_local"

    return qc<|MERGE_RESOLUTION|>--- conflicted
+++ resolved
@@ -12,17 +12,9 @@
 
 from typing import TYPE_CHECKING
 
-<<<<<<< HEAD
 from ._registry import register_benchmark
 
-try:
-    from qiskit.circuit.library.n_local.n_local import n_local
-except ImportError:
-    from qiskit.circuit.library import TwoLocal as n_local  # noqa: N813
-
-=======
 from qiskit.circuit.library.n_local.n_local import n_local
->>>>>>> c7baca2e
 
 if TYPE_CHECKING:  # pragma: no cover
     from collections.abc import Iterable
