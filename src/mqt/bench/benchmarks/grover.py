--- conflicted
+++ resolved
@@ -12,17 +12,11 @@
 
 import numpy as np
 from qiskit.circuit import AncillaRegister, QuantumCircuit, QuantumRegister
-<<<<<<< HEAD
 
 from ._registry import register_benchmark
 
-try:
-    from qiskit.circuit.library.grover_operator import grover_operator
-except ImportError:
-    from qiskit.circuit.library import GroverOperator as grover_operator  # noqa: N813
-=======
+
 from qiskit.circuit.library import grover_operator
->>>>>>> c7baca2e
 
 
 @register_benchmark("grover")
