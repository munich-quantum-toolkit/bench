# Copyright (c) 2023 - 2025 Chair for Design Automation, TUM
# Copyright (c) 2025 Munich Quantum Software Company GmbH
# All rights reserved.
#
# SPDX-License-Identifier: MIT
#
# Licensed under the MIT License

"""VQE realamp ansatz benchmark definition."""

from __future__ import annotations

from typing import TYPE_CHECKING

<<<<<<< HEAD
from ._registry import register_benchmark

try:
    from qiskit.circuit.library import real_amplitudes
except ImportError:
    from qiskit.circuit.library import RealAmplitudes as real_amplitudes  # noqa: N813

=======
from qiskit.circuit.library import real_amplitudes
>>>>>>> c7baca2e

if TYPE_CHECKING:  # pragma: no cover
    from qiskit.circuit import QuantumCircuit


@register_benchmark("vqe_real_amp")
def create_circuit(num_qubits: int, entanglement: str = "reverse_linear", reps: int = 3) -> QuantumCircuit:
    """Returns a quantum circuit implementing the RealAmplitudes ansatz.

    Arguments:
        num_qubits: number of qubits of the returned quantum circuit
        entanglement: type of entanglement to use (default: "reverse_linear", other options: "full", "linear", "full", "pairwise", "circular", "sca")
        reps: number of repetitions (layers) in the ansatz

    Returns:
        QuantumCircuit: a quantum circuit implementing the RealAmplitudes ansatz
    """
    qc = real_amplitudes(num_qubits, entanglement=entanglement, reps=reps)
    qc.name = "vqe_real_amp"

    qc.measure_all()
    return qc<|MERGE_RESOLUTION|>--- conflicted
+++ resolved
@@ -12,17 +12,9 @@
 
 from typing import TYPE_CHECKING
 
-<<<<<<< HEAD
 from ._registry import register_benchmark
 
-try:
-    from qiskit.circuit.library import real_amplitudes
-except ImportError:
-    from qiskit.circuit.library import RealAmplitudes as real_amplitudes  # noqa: N813
-
-=======
 from qiskit.circuit.library import real_amplitudes
->>>>>>> c7baca2e
 
 if TYPE_CHECKING:  # pragma: no cover
     from qiskit.circuit import QuantumCircuit
