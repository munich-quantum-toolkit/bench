--- conflicted
+++ resolved
@@ -12,17 +12,10 @@
 
 import networkx as nx
 from qiskit.circuit import QuantumCircuit, QuantumRegister
-<<<<<<< HEAD
 
 from ._registry import register_benchmark
 
-try:
-    from qiskit.circuit.library import GraphStateGate
-except ImportError:
-    from qiskit.circuit.library import GraphState as GraphStateGate
-=======
 from qiskit.circuit.library import GraphStateGate
->>>>>>> c7baca2e
 
 
 @register_benchmark("graphstate")
