--- conflicted
+++ resolved
@@ -6,30 +6,19 @@
 from qiskit import QuantumCircuit
 
 
-<<<<<<< HEAD
-def create_circuit(num_qubits: int, repetitions: int = 2) -> QuantumCircuit:
-=======
 def create_circuit(num_qubits: int, repetitions: int = 2, seed: int = 42) -> QuantumCircuit:
->>>>>>> 6502ddb3
     """Constructs a quantum circuit implementing QAOA for a Max-Cut example with random parameters.
 
     Arguments:
         num_qubits: Number of qubits in the circuit (equal to the number of graph nodes).
         repetitions: Number of QAOA layers (repetitions of the ansatz).
-<<<<<<< HEAD
-=======
         seed: Random seed for reproducibility.
->>>>>>> 6502ddb3
 
     Returns:
         QuantumCircuit: Quantum circuit implementing QAOA.
     """
     # Set the random number generator
-<<<<<<< HEAD
-    rng = np.random.default_rng(10)
-=======
     rng = np.random.default_rng(seed)
->>>>>>> 6502ddb3
 
     # Example adjacency matrix for Max-Cut (toy problem)
     adjacency_matrix = rng.integers(0, 2, size=(num_qubits, num_qubits))
