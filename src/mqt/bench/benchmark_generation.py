# Copyright (c) 2023 - 2025 Chair for Design Automation, TUM
# Copyright (c) 2025 Munich Quantum Software Company GmbH
# All rights reserved.
#
# SPDX-License-Identifier: MIT
#
# Licensed under the MIT License

"""Module for the benchmark generation and benchmark retrieval."""

from __future__ import annotations

from enum import Enum, auto
from importlib import import_module
from typing import TYPE_CHECKING, overload

from qiskit import generate_preset_pass_manager
from qiskit.circuit import QuantumCircuit, SessionEquivalenceLibrary
from qiskit.compiler import transpile
from qiskit.transpiler import Target
from typing_extensions import assert_never

from .targets.gatesets import get_target_for_gateset, ionq, rigetti

if TYPE_CHECKING:  # pragma: no cover
    from types import ModuleType

    from qiskit.transpiler import Target


class BenchmarkLevel(Enum):
    """Enum representing different levels."""

    ALG = auto()
    INDEP = auto()
    NATIVEGATES = auto()
    MAPPED = auto()


def get_supported_benchmarks() -> list[str]:
    """Returns a list of all supported benchmarks."""
    return [
        "ae",
        "bv",
        "dj",
        "ghz",
        "graphstate",
        "grover",
        "qaoa",
        "qft",
        "qftentangled",
        "qnn",
        "qpeexact",
        "qpeinexact",
        "quarkcardinality",
        "quarkcopula",
        "qwalk",
        "randomcircuit",
        "shor",
        "vqerealamprandom",
        "vqesu2random",
        "vqetwolocalrandom",
        "wstate",
    ]


def get_module_for_benchmark(benchmark_name: str) -> ModuleType:
    """Returns the module for a specific benchmark."""
    return import_module("mqt.bench.benchmarks." + benchmark_name)


def _get_circuit(
    benchmark: str | QuantumCircuit,
    circuit_size: int | None,
) -> QuantumCircuit:
    """Creates a raw quantum circuit based on the specified benchmark.

    This function generates a quantum circuit according to the specifications of the
    desired benchmark.

    Arguments:
        benchmark: Name of the benchmark for which the circuit is to be created.
        circuit_size: Size of the circuit to be created, required for benchmarks other than "shor".

    Returns:
        QuantumCircuit: Constructed quantum circuit based on the given parameters.
    """
    if isinstance(benchmark, QuantumCircuit):
        if circuit_size is not None:
            msg = "`circuit_size` must be omitted or None when `benchmark` is a QuantumCircuit."
            raise ValueError(msg)
        return benchmark

    if circuit_size is None or circuit_size <= 0:
        msg = "`circuit_size` must be a positive integer when `benchmark` is a str."
        raise ValueError(msg)

    if benchmark not in get_supported_benchmarks():
        msg = f"'{benchmark}' is not a supported benchmark. Valid names: {get_supported_benchmarks()}"
        raise ValueError(msg)

    lib = get_module_for_benchmark(benchmark)
    return lib.create_circuit(circuit_size)


def _validate_opt_level(opt_level: int) -> None:
    """Validate optimization level.

    Arguments:
        opt_level: User-defined optimization level.
    """
    if not 0 <= opt_level <= 3:
        msg = f"Invalid `opt_level` '{opt_level}'. Must be in the range [0, 3]."
        raise ValueError(msg)


@overload
def get_benchmark_alg(
    benchmark: str,
    circuit_size: int,
) -> QuantumCircuit: ...


@overload
def get_benchmark_alg(
    benchmark: QuantumCircuit,
    circuit_size: None = None,
) -> QuantumCircuit: ...


def get_benchmark_alg(
    benchmark: str | QuantumCircuit,
    circuit_size: int | None = None,
) -> QuantumCircuit:
    """Return an algorithm-level benchmark circuit.

    Arguments:
            benchmark: QuantumCircuit or name of the benchmark to be generated
            circuit_size: Input for the benchmark creation, in most cases this is equal to the qubit number

    Returns:
            Qiskit::QuantumCircuit representing the raw benchmark circuit without any hardware-specific compilation or mapping.
    """
    return _get_circuit(benchmark, circuit_size)


@overload
def get_benchmark_indep(
    benchmark: str,
    circuit_size: int,
    opt_level: int = 2,
) -> QuantumCircuit: ...


@overload
def get_benchmark_indep(
    benchmark: QuantumCircuit,
    circuit_size: None = None,
    opt_level: int = 2,
) -> QuantumCircuit: ...


def get_benchmark_indep(
    benchmark: str | QuantumCircuit,
    circuit_size: int | None = None,
    opt_level: int = 2,
) -> QuantumCircuit:
    """Return a target-independent benchmark circuit.

    Arguments:
            benchmark: QuantumCircuit or name of the benchmark to be generated
            circuit_size: Input for the benchmark creation, in most cases this is equal to the qubit number
            opt_level: Optimization level to be used by the transpiler.

    Returns:
            Qiskit::QuantumCircuit expressed in a generic basis gate set, still unmapped to any physical device.
    """
    _validate_opt_level(opt_level)

    circuit = _get_circuit(benchmark, circuit_size)
    return transpile(circuit, optimization_level=opt_level, seed_transpiler=10)


@overload
def get_benchmark_native_gates(
    benchmark: str,
    circuit_size: int,
    target: Target,
    opt_level: int = 2,
) -> QuantumCircuit: ...


@overload
def get_benchmark_native_gates(
    benchmark: QuantumCircuit,
    circuit_size: None,
    target: Target,
    opt_level: int = 2,
) -> QuantumCircuit: ...


def get_benchmark_native_gates(
    benchmark: str | QuantumCircuit,
    circuit_size: int | None,
    target: Target,
    opt_level: int = 2,
) -> QuantumCircuit:
    """Return a benchmark compiled to the target's native gate set.

    Arguments:
            benchmark: QuantumCircuit or name of the benchmark to be generated
            circuit_size: Input for the benchmark creation, in most cases this is equal to the qubit number
            target: `~qiskit.transpiler.target.Target` for the benchmark generation
            opt_level: Optimization level to be used by the transpiler.

    Returns:
            Qiskit::QuantumCircuit whose operations are restricted to ``target``'s native gate set but are **not** yet qubit-mapped to a concrete device connectivity.
    """
    _validate_opt_level(opt_level)

    circuit = _get_circuit(benchmark, circuit_size)

    if target.description == "clifford+t":
        from qiskit.transpiler import PassManager  # noqa: PLC0415
        from qiskit.transpiler.passes.synthesis import SolovayKitaev  # noqa: PLC0415

        # Transpile the circuit to single- and two-qubit gates including rotations
        clifford_t_rotations = get_target_for_gateset("clifford+t+rotations", num_qubits=circuit.num_qubits)
        compiled_for_sk = transpile(
            circuit,
            target=clifford_t_rotations,
            optimization_level=opt_level,
            seed_transpiler=10,
        )
        # Synthesize the rotations to Clifford+T gates
        # Measurements are removed and added back after the synthesis to avoid errors in the Solovay-Kitaev pass
        pm = PassManager(SolovayKitaev())
        circuit = pm.run(compiled_for_sk.remove_final_measurements(inplace=False))
        circuit.measure_all()

    if "rigetti" in target.description:
        rigetti.add_equivalences(SessionEquivalenceLibrary)
    elif "ionq" in target.description:
        ionq.add_equivalences(SessionEquivalenceLibrary)
    pm = generate_preset_pass_manager(optimization_level=opt_level, target=target, seed_transpiler=10)
    pm.layout = None
    pm.routing = None
    pm.scheduling = None

    return pm.run(circuit)


@overload
def get_benchmark_mapped(
    benchmark: str,
    circuit_size: int,
    target: Target,
    opt_level: int = 2,
) -> QuantumCircuit: ...


@overload
def get_benchmark_mapped(
    benchmark: QuantumCircuit,
    circuit_size: None,
    target: Target,
    opt_level: int = 2,
) -> QuantumCircuit: ...


def get_benchmark_mapped(
    benchmark: str | QuantumCircuit,
    circuit_size: int | None,
    target: Target,
    opt_level: int = 2,
) -> QuantumCircuit:
    """Return a benchmark fully compiled and qubit-mapped to a device.

    Arguments:
            benchmark: QuantumCircuit or name of the benchmark to be generated
            circuit_size: Input for the benchmark creation, in most cases this is equal to the qubit number
            target: `~qiskit.transpiler.target.Target` for the benchmark generation
            opt_level: Optimization level to be used by the transpiler.

    Returns:
            Qiskit::QuantumCircuit that has been decomposed and routed onto the connectivity described by ``target``.
    """
    _validate_opt_level(opt_level)

    circuit = _get_circuit(benchmark, circuit_size)

    if "rigetti" in target.description:
        rigetti.add_equivalences(SessionEquivalenceLibrary)
    elif "ionq" in target.description:
        ionq.add_equivalences(SessionEquivalenceLibrary)

    return transpile(
        circuit,
        target=target,
        optimization_level=opt_level,
        seed_transpiler=10,
    )


@overload
def get_benchmark(
    benchmark: str,
    level: BenchmarkLevel,
    circuit_size: int,
    target: Target | None = None,
    opt_level: int = 2,
) -> QuantumCircuit: ...


@overload
def get_benchmark(
    benchmark: QuantumCircuit,
    level: BenchmarkLevel,
    circuit_size: None,
    target: Target | None = None,
    opt_level: int = 2,
) -> QuantumCircuit: ...


def get_benchmark(
    benchmark: str | QuantumCircuit,
    level: BenchmarkLevel,
    circuit_size: int | None = None,
    target: Target | None = None,
    opt_level: int = 2,
) -> QuantumCircuit:
    """Returns one benchmark as a qiskit.QuantumCircuit object.

    Arguments:
        benchmark: QuantumCircuit or name of the benchmark to be generated
        level: Choice of level, either as a string ("alg", "indep", "nativegates" or "mapped") or as a number between 0-3 where 0 corresponds to "alg" level and 3 to "mapped" level
        circuit_size: Input for the benchmark creation, in most cases this is equal to the qubit number
        target: `~qiskit.transpiler.target.Target` for the benchmark generation (only used for "nativegates" and "mapped" level)
        opt_level: Optimization level to be used by the transpiler.

    Returns:
        Qiskit::QuantumCircuit object representing the benchmark with the selected options
    """
    if level is BenchmarkLevel.ALG:
        return get_benchmark_alg(
            benchmark,
            circuit_size=circuit_size,
        )
    if level is BenchmarkLevel.INDEP:
        return get_benchmark_indep(
            benchmark,
            circuit_size,
            opt_level,
        )
    if level is BenchmarkLevel.NATIVEGATES:
        return get_benchmark_native_gates(
            benchmark,
            circuit_size,
            target,
            opt_level,
        )
    if level is BenchmarkLevel.MAPPED:
        return get_benchmark_mapped(
            benchmark,
            circuit_size,
            target,
            opt_level,
        )

<<<<<<< HEAD
    msg = f"Invalid level specified. Must be in {get_supported_levels()}."
    raise ValueError(msg)


def get_supported_benchmarks() -> list[str]:
    """Returns a list of all supported benchmarks."""
    return [
        "ae",
        "bv",
        "dj",
        "grover",
        "ghz",
        "graphstate",
        "qaoa",
        "qft",
        "qftentangled",
        "qnn",
        "qpeexact",
        "qpeinexact",
        "qwalk",
        "randomcircuit",
        "vqerealamprandom",
        "vqesu2random",
        "vqetwolocalrandom",
        "wstate",
        "shor",
        "hhl",
    ]


def get_supported_levels() -> list[str | int]:
    """Returns a list of all supported benchmark levels."""
    return ["alg", "indep", "nativegates", "mapped", 0, 1, 2, 3]


def get_module_for_benchmark(benchmark_name: str) -> ModuleType:
    """Returns the module for a specific benchmark."""
    return import_module("mqt.bench.benchmarks." + benchmark_name)
=======
    assert_never(level)
>>>>>>> c33962eb
<|MERGE_RESOLUTION|>--- conflicted
+++ resolved
@@ -367,45 +367,4 @@
             opt_level,
         )
 
-<<<<<<< HEAD
-    msg = f"Invalid level specified. Must be in {get_supported_levels()}."
-    raise ValueError(msg)
-
-
-def get_supported_benchmarks() -> list[str]:
-    """Returns a list of all supported benchmarks."""
-    return [
-        "ae",
-        "bv",
-        "dj",
-        "grover",
-        "ghz",
-        "graphstate",
-        "qaoa",
-        "qft",
-        "qftentangled",
-        "qnn",
-        "qpeexact",
-        "qpeinexact",
-        "qwalk",
-        "randomcircuit",
-        "vqerealamprandom",
-        "vqesu2random",
-        "vqetwolocalrandom",
-        "wstate",
-        "shor",
-        "hhl",
-    ]
-
-
-def get_supported_levels() -> list[str | int]:
-    """Returns a list of all supported benchmark levels."""
-    return ["alg", "indep", "nativegates", "mapped", 0, 1, 2, 3]
-
-
-def get_module_for_benchmark(benchmark_name: str) -> ModuleType:
-    """Returns the module for a specific benchmark."""
-    return import_module("mqt.bench.benchmarks." + benchmark_name)
-=======
-    assert_never(level)
->>>>>>> c33962eb
+    assert_never(level)