# Copyright (c) 2023 - 2025 Chair for Design Automation, TUM
# Copyright (c) 2025 Munich Quantum Software Company GmbH
# All rights reserved.
#
# SPDX-License-Identifier: MIT
#
# Licensed under the MIT License

"""Output functions for the MQT Bench module."""

from __future__ import annotations

from datetime import date
from enum import Enum
from importlib import metadata
from io import TextIOBase
from pathlib import Path
from typing import TYPE_CHECKING, TextIO, overload

from qiskit import __version__ as __qiskit_version__
from qiskit.qasm2 import dump as dump2
from qiskit.qasm3 import dump as dump3
from qiskit.qpy import dump as dump_qpy

if TYPE_CHECKING:  # pragma: no cover
    from typing import BinaryIO

<<<<<<< HEAD
    from qiskit.transpiler import Target
=======
    from qiskit.circuit import QuantumCircuit
>>>>>>> 329ec50e


class OutputFormat(str, Enum):
    """Enumeration of supported output formats for circuit export."""

    QASM2 = "qasm2"
    QASM3 = "qasm3"
    QPY = "qpy"

    def extension(self) -> str:
        """Return the canonical filename extension for this format."""
        return "qasm" if self in (OutputFormat.QASM2, OutputFormat.QASM3) else self.value


class MQTBenchExporterError(Exception):
    """Custom exception for errors arising during MQT Bench exporting operations."""


def _attach_metadata(qc: QuantumCircuit, header: str) -> QuantumCircuit:
    """Return *a shallow copy* whose ``metadata`` carries the MQT-Bench header."""
    clone = qc.copy()
    clone.metadata = (clone.metadata or {}) | {"mqt_bench": header}
    return clone


def generate_header(
    fmt: OutputFormat,
    target: Target | None = None,
) -> str:
    """Generate a standardized header for MQT Bench outputs.

    Arguments:
        fmt: The chosen output format enum member
        target: The target circuit to be transpiled, if any.

    Returns:
        A string containing the formatted header.
    """
    try:
        version = metadata.version("mqt.bench")
    except Exception as exc:
        msg = (
            "The Python package `mqt.bench` is not installed in the current "
            "environment. Install it with\n\n"
            "    pip install mqt.bench\n\n"
            f"and try again. (Original error: {exc})"
        )
        raise MQTBenchExporterError(msg) from None

    lines: list[str] = []
    lines.extend((
        f"// Benchmark created by MQT Bench on {date.today()}",
        "// For more info: https://www.cda.cit.tum.de/mqtbench/",
        f"// MQT Bench version: {version}",
        f"// Qiskit version: {__qiskit_version__}",
        f"// Output format: {fmt.value}",
    ))

    if target:
        gateset = sorted({str(inst.name) for inst, _ in target.instructions})
        lines.append(f"// Used gateset: {gateset}")
    c_map = target.build_coupling_map() if target else None
    if c_map:
        lines.append(f"// Coupling map: {c_map}")

    return "\n".join(lines) + "\n\n"


@overload
def write_circuit(
    qc: QuantumCircuit,
    destination: Path,
    fmt: OutputFormat = OutputFormat.QASM3,
    target: Target | None = None,
) -> None:  # pragma: no cover - typing overload only
    ...


@overload
def write_circuit(
    qc: QuantumCircuit,
    destination: TextIO | BinaryIO,
    fmt: OutputFormat = OutputFormat.QASM3,
    target: Target | None = None,
) -> None:  # pragma: no cover - typing overload only
    ...


def write_circuit(
    qc: QuantumCircuit,
    destination: Path | TextIO | BinaryIO,
    fmt: OutputFormat = OutputFormat.QASM3,
    target: Target | None = None,
) -> None:
    """Write the given quantum circuit to disk in the specified format, preceded by an MQT Bench header.

    Arguments:
        qc: The QuantumCircuit to export
        destination: Destination file path or stream (including extension)
        fmt: Desired output format
        target: The target circuit to be transpiled, if any.

    Raises:
        MQTBenchExporterError: On unsupported format or I/O errors.
    """
    header = generate_header(fmt, target)

    if not isinstance(destination, Path):
        is_text = isinstance(destination, TextIOBase)

        if fmt in (OutputFormat.QASM2, OutputFormat.QASM3):
            if not is_text:
                msg = "QASM output requires a *text* stream."
                raise MQTBenchExporterError(msg)
            try:
                assert isinstance(destination, TextIOBase)
                destination.write(header)
                (dump2 if fmt is OutputFormat.QASM2 else dump3)(qc, destination)
            except Exception as exc:  # pragma: no cover - unforeseen I/O
                msg = f"Failed to write QASM stream. (Original error: {exc})"
                raise MQTBenchExporterError(msg) from None
            return

        if fmt is OutputFormat.QPY:
            if is_text:
                msg = "QPY output requires a *binary* stream."
                raise MQTBenchExporterError(msg)
            try:
                dump_qpy(_attach_metadata(qc, header), destination)
            except Exception as exc:
                msg = f"Failed to write QPY stream. (Original error: {exc})"
                raise MQTBenchExporterError(msg) from None
            return

        msg = f"Unsupported output format {fmt}. Supported formats are {[m.value for m in OutputFormat]}."
        raise MQTBenchExporterError(msg)

    if fmt in (OutputFormat.QASM2, OutputFormat.QASM3):
        try:
            with destination.open("w", encoding="utf-8") as f:
                f.write(header)
                (dump2 if fmt is OutputFormat.QASM2 else dump3)(qc, f)
        except Exception as exc:
            msg = f"Failed to write {fmt.value.upper()} file to {destination}. (Original error: {exc})"
            raise MQTBenchExporterError(msg) from None

    elif fmt is OutputFormat.QPY:
        try:
            with destination.open("wb") as f:
                dump_qpy(_attach_metadata(qc, header), f)
        except Exception as exc:
            msg = f"Failed to write QPY file to {destination}. (Original error: {exc})"
            raise MQTBenchExporterError(msg) from None

    else:
        msg = f"Unsupported output format {fmt}. Supported formats are {[m.value for m in OutputFormat]}."
        raise MQTBenchExporterError(msg)


def save_circuit(
    qc: QuantumCircuit,
    filename: str,
    output_format: OutputFormat = OutputFormat.QASM3,
    target: Target | None = None,
    target_directory: str = "",
) -> bool:
    """Public API to save a quantum circuit in various formats with MQT Bench header.

    Arguments:
        qc: Circuit to export
        filename: Base filename without extension
        output_format: One of the supported format values, as defined in `OutputFormat`
        target: Target circuit to be transpiled, if any
        target_directory: Directory to place the output file

    Returns:
        True on success, False otherwise.
    """
    path = Path(target_directory) / f"{filename}.{output_format.extension()}"
    try:
        write_circuit(qc, path, output_format, target)
    except MQTBenchExporterError as e:
        print(e)
        return False

    return True<|MERGE_RESOLUTION|>--- conflicted
+++ resolved
@@ -25,11 +25,8 @@
 if TYPE_CHECKING:  # pragma: no cover
     from typing import BinaryIO
 
-<<<<<<< HEAD
+    from qiskit.circuit import QuantumCircuit
     from qiskit.transpiler import Target
-=======
-    from qiskit.circuit import QuantumCircuit
->>>>>>> 329ec50e
 
 
 class OutputFormat(str, Enum):
