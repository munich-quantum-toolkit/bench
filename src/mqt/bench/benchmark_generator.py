from __future__ import annotations

import argparse
import json
import signal
import sys
from pathlib import Path
from typing import TYPE_CHECKING, Any

if TYPE_CHECKING:  # pragma: no cover
    from qiskit import QuantumCircuit

if TYPE_CHECKING or sys.version_info >= (3, 10, 0):  # pragma: no cover
    from importlib import resources
else:
    import importlib_resources as resources

from joblib import Parallel, delayed
from mqt.bench import qiskit_helper, tket_helper, utils
<<<<<<< HEAD
from mqt.bench.benchmarks import groundstate, hhl, pricingcall, pricingput, routing, shor, tsp

benchmarks_module_paths_dict: dict[str, str] = {}
timeout: int = 0


def init_module_paths() -> None:
    global benchmarks_module_paths_dict
    benchmarks_module_paths_dict = {
        "ae": "mqt.bench.benchmarks.ae",
        "dj": "mqt.bench.benchmarks.dj",
        "grover": "mqt.bench.benchmarks.grover",
        "ghz": "mqt.bench.benchmarks.ghz",
        "graphstate": "mqt.bench.benchmarks.graphstate",
        "portfolioqaoa": "mqt.bench.benchmarks.qiskit_application_finance.portfolioqaoa",
        "portfoliovqe": "mqt.bench.benchmarks.qiskit_application_finance.portfoliovqe",
        "qaoa": "mqt.bench.benchmarks.qaoa",
        "qft": "mqt.bench.benchmarks.qft",
        "qftentangled": "mqt.bench.benchmarks.qftentangled",
        "qgan": "mqt.bench.benchmarks.qiskit_application_ml.qgan",
        "qpeexact": "mqt.bench.benchmarks.qpeexact",
        "qpeinexact": "mqt.bench.benchmarks.qpeinexact",
        "qwalk": "mqt.bench.benchmarks.qwalk",
        "realamprandom": "mqt.bench.benchmarks.realamprandom",
        "su2random": "mqt.bench.benchmarks.su2random",
        "twolocalrandom": "mqt.bench.benchmarks.twolocalrandom",
        "vqe": "mqt.bench.benchmarks.vqe",
        "wstate": "mqt.bench.benchmarks.wstate",
    }


def create_benchmarks_from_config(cfg_path: str = "./config.json") -> bool:
    init_module_paths()

    with Path(cfg_path).open() as jsonfile:
        cfg = json.load(jsonfile)
        print("Read config successful")

    global timeout
    timeout = cfg["timeout"]

    Path(utils.get_qasm_output_path()).mkdir(exist_ok=True, parents=True)

    Parallel(n_jobs=-1, verbose=100)(delayed(generate_benchmark)(benchmark) for benchmark in cfg["benchmarks"])
    return True


def benchmark_generation_watcher(func: Any, args: list[Any]) -> bool | QuantumCircuit:
    class TimeoutException(Exception):  # Custom exception class
        pass

    def timeout_handler(_signum: Any, _frame: Any) -> None:  # Custom signal handler
        raise TimeoutException()

    # Change the behavior of SIGALRM
    signal.signal(signal.SIGALRM, timeout_handler)
    signal.alarm(timeout)
    try:
        res = func(*args)
    except TimeoutException:
        print(
            "Calculation/Generation exceeded timeout limit for ",
            func.__name__,
            func.__module__.split(".")[-1],
            args[0].name,
            args[1:],
        )
        return False
    except Exception as e:
        print(
            "Exception: ",
            e,
            func.__name__,
            func.__module__.split(".")[-1],
            args[0].name,
            args[1:],
        )
        return False
    else:
        # Reset the alarm
        signal.alarm(0)
=======
>>>>>>> 64d1ae81


class BenchmarkGenerator:
    def __init__(self, cfg_path: str = "./config.json", qasm_output_path: str | None = None):
        with Path(cfg_path).open() as jsonfile:
            self.cfg = json.load(jsonfile)
            print("Read config successful")
        self.timeout = self.cfg["timeout"]
        if qasm_output_path is None:
            self.qasm_output_path = str(resources.files("mqt.benchviewer") / "static" / "files" / "qasm_output")
        else:
            self.qasm_output_path = qasm_output_path

<<<<<<< HEAD
def qc_creation_watcher(func: Any, args: list[Any]) -> bool | tuple[QuantumCircuit, int, bool]:
    class TimeoutException(Exception):  # Custom exception class
        pass

    def timeout_handler(_signum: Any, _frame: Any) -> None:  # Custom signal handler
        raise TimeoutException
=======
        Path(self.qasm_output_path).mkdir(exist_ok=True, parents=True)

    def create_benchmarks_from_config(self, num_jobs: int = -1) -> bool:
        Parallel(n_jobs=num_jobs, verbose=100)(
            delayed(self.generate_benchmark)(benchmark) for benchmark in self.cfg["benchmarks"]
        )
        return True

    def generate_benchmark(self, benchmark):  # noqa: PLR0912
        lib = utils.get_module_for_benchmark(benchmark["name"])
        file_precheck = benchmark["precheck_possible"]
        if benchmark["include"]:
            if benchmark["name"] == "grover" or benchmark["name"] == "qwalk":
                for anc_mode in benchmark["ancillary_mode"]:
                    for n in range(
                        benchmark["min_qubits"],
                        benchmark["max_qubits"],
                        benchmark["stepsize"],
                    ):
                        success_flag = self.start_benchmark_generation(lib.create_circuit, [n, anc_mode], file_precheck)
                        if not success_flag:
                            break

            elif benchmark["name"] == "shor":
                for choice in benchmark["instances"]:
                    to_be_factored_number, a_value = lib.get_instance(choice)
                    success_flag = self.start_benchmark_generation(
                        lib.create_circuit, [to_be_factored_number, a_value], file_precheck
                    )
                    if not success_flag:
                        break
>>>>>>> 64d1ae81

            elif benchmark["name"] == "hhl":
                for i in range(benchmark["min_index"], benchmark["max_index"]):
                    success_flag = self.start_benchmark_generation(lib.create_circuit, [i], file_precheck)
                    if not success_flag:
                        break

            elif benchmark["name"] == "routing":
                for nodes in range(benchmark["min_nodes"], benchmark["max_nodes"]):
                    success_flag = self.start_benchmark_generation(lib.create_circuit, [nodes, 2], file_precheck)
                    if not success_flag:
                        break

            elif benchmark["name"] == "tsp":
                for nodes in range(benchmark["min_nodes"], benchmark["max_nodes"]):
                    success_flag = self.start_benchmark_generation(lib.create_circuit, [nodes], file_precheck)
                    if not success_flag:
                        break

            elif benchmark["name"] == "groundstate":
                for choice in benchmark["instances"]:
                    success_flag = self.start_benchmark_generation(lib.create_circuit, [choice], file_precheck)
                    if not success_flag:
                        break

<<<<<<< HEAD
def generate_benchmark(benchmark: dict[str, Any]) -> None:  # noqa: PLR0912, PLR0915
    if benchmark["include"]:
        if benchmark["name"] == "grover" or benchmark["name"] == "qwalk":
            for anc_mode in benchmark["ancillary_mode"]:
=======
            elif benchmark["name"] == "pricingcall" or benchmark["name"] == "pricingput":
                for nodes in range(benchmark["min_uncertainty"], benchmark["max_uncertainty"]):
                    success_flag = self.start_benchmark_generation(lib.create_circuit, [nodes], file_precheck)
                    if not success_flag:
                        break
            else:
>>>>>>> 64d1ae81
                for n in range(
                    benchmark["min_qubits"],
                    benchmark["max_qubits"],
                    benchmark["stepsize"],
                ):
<<<<<<< HEAD
                    res_qc_creation = qc_creation_watcher(create_scalable_qc, [benchmark, n, anc_mode])
                    if not res_qc_creation:
                        break
                    assert not isinstance(res_qc_creation, bool)
                    qc, num_qubits, file_precheck = res_qc_creation
                    res = generate_circuits_on_all_levels(qc, num_qubits, file_precheck)
                    if not res:
                        break

        elif benchmark["name"] == "shor":
            for choice in benchmark["instances"]:
                res_qc_creation = qc_creation_watcher(create_shor_qc, [choice])
                if not res_qc_creation:
                    break
                assert not isinstance(res_qc_creation, bool)
                qc, num_qubits, file_precheck = res_qc_creation
                res = generate_circuits_on_all_levels(qc, num_qubits, file_precheck)
                if not res:
                    break

        elif benchmark["name"] == "hhl":
            for i in range(benchmark["min_index"], benchmark["max_index"]):
                res_qc_creation = qc_creation_watcher(create_hhl_qc, [i])
                if not res_qc_creation:
                    break

                assert not isinstance(res_qc_creation, bool)
                qc, num_qubits, file_precheck = res_qc_creation
                res = generate_circuits_on_all_levels(qc, num_qubits, file_precheck)
                if not res:
                    break

        elif benchmark["name"] == "routing":
            for nodes in range(benchmark["min_nodes"], benchmark["max_nodes"]):
                res_qc_creation = qc_creation_watcher(create_routing_qc, [nodes])
                if not res_qc_creation:
                    break
                assert not isinstance(res_qc_creation, bool)
                qc, num_qubits, file_precheck = res_qc_creation
                res = generate_circuits_on_all_levels(qc, num_qubits, file_precheck)
                if not res:
                    break

        elif benchmark["name"] == "tsp":
            for nodes in range(benchmark["min_nodes"], benchmark["max_nodes"]):
                res_qc_creation = qc_creation_watcher(create_tsp_qc, [nodes])
                if not res_qc_creation:
                    break
                assert not isinstance(res_qc_creation, bool)
                qc, num_qubits, file_precheck = res_qc_creation
                res = generate_circuits_on_all_levels(qc, num_qubits, file_precheck)
                if not res:
                    break

        elif benchmark["name"] == "groundstate":
            for choice in benchmark["instances"]:
                res_qc_creation = qc_creation_watcher(create_groundstate_qc, [choice])
                if not res_qc_creation:
                    break
                assert not isinstance(res_qc_creation, bool)
                qc, num_qubits, file_precheck = res_qc_creation
                res = generate_circuits_on_all_levels(qc, num_qubits, file_precheck)
                if not res:
                    break

        elif benchmark["name"] == "pricingcall":
            for nodes in range(benchmark["min_uncertainty"], benchmark["max_uncertainty"]):
                res_qc_creation = qc_creation_watcher(create_pricingcall_qc, [nodes])
                if not res_qc_creation:
                    break
                assert not isinstance(res_qc_creation, bool)
                qc, num_qubits, file_precheck = res_qc_creation
                res = generate_circuits_on_all_levels(qc, num_qubits, file_precheck)
                if not res:
                    break

        elif benchmark["name"] == "pricingput":
            for nodes in range(benchmark["min_uncertainty"], benchmark["max_uncertainty"]):
                res_qc_creation = qc_creation_watcher(create_pricingput_qc, [nodes])
                if not res_qc_creation:
                    break
                assert not isinstance(res_qc_creation, bool)
                qc, num_qubits, file_precheck = res_qc_creation
                res = generate_circuits_on_all_levels(qc, num_qubits, file_precheck)
                if not res:
                    break
        else:
            for n in range(benchmark["min_qubits"], benchmark["max_qubits"], benchmark["stepsize"]):
                res_qc_creation = qc_creation_watcher(create_scalable_qc, [benchmark, n])
                if not res_qc_creation:
                    break
                assert not isinstance(res_qc_creation, bool)
                qc, num_qubits, file_precheck = res_qc_creation
                res = generate_circuits_on_all_levels(qc, num_qubits, file_precheck)
                if not res:
                    break


def generate_circuits_on_all_levels(qc: QuantumCircuit, num_qubits: int, file_precheck: bool) -> bool:
    success_generated_circuits_t_indep = generate_target_indep_level_circuit(qc, num_qubits, file_precheck)

    if not success_generated_circuits_t_indep:
        return False

    generate_target_dep_level_circuit(qc, num_qubits, file_precheck)
    return True


def generate_target_indep_level_circuit(qc: QuantumCircuit, num_qubits: int, file_precheck: bool) -> bool:
    num_generated_circuits = 0
    res_indep_qiskit = benchmark_generation_watcher(qiskit_helper.get_indep_level, [qc, num_qubits, file_precheck])
    if res_indep_qiskit:
        num_generated_circuits += 1

    res_indep_tket = benchmark_generation_watcher(tket_helper.get_indep_level, [qc, num_qubits, file_precheck])
    if res_indep_tket:
        num_generated_circuits += 1

    return num_generated_circuits != 0


def generate_target_dep_level_circuit(qc: QuantumCircuit, num_qubits: int, file_precheck: bool) -> bool:
    compilation_paths = [
        ("ibm", [("ibm_washington", 127), ("ibm_montreal", 27)]),
        ("rigetti", [("rigetti_aspen_m2", 80)]),
        ("ionq", [("ionq11", 11)]),
        ("oqc", [("oqc_lucy", 8)]),
    ]
    num_generated_benchmarks = 0
    for gate_set_name, devices in compilation_paths:
        # Creating the circuit on both target-dependent levels for qiskit
        for opt_level in range(4):
            res = benchmark_generation_watcher(
                qiskit_helper.get_native_gates_level,
=======
                    success_flag = self.start_benchmark_generation(lib.create_circuit, [n], file_precheck)
                    if not success_flag:
                        break

    def generate_circuits_on_all_levels(self, qc, num_qubits, file_precheck):
        success_generated_circuits_t_indep = self.generate_target_indep_level_circuit(qc, num_qubits, file_precheck)

        if not success_generated_circuits_t_indep:
            return False

        self.generate_target_dep_level_circuit(qc, num_qubits, file_precheck)
        return True

    def generate_target_indep_level_circuit(self, qc: QuantumCircuit, num_qubits: int, file_precheck):
        num_generated_circuits = 0
        res_indep_qiskit = timeout_watcher(
            qiskit_helper.get_indep_level,
            self.timeout,
            [qc, num_qubits, file_precheck, False, self.qasm_output_path],
        )
        if res_indep_qiskit:
            num_generated_circuits += 1

        res_indep_tket = timeout_watcher(
            tket_helper.get_indep_level,
            self.timeout,
            [qc, num_qubits, file_precheck, False, self.qasm_output_path],
        )
        if res_indep_tket:
            num_generated_circuits += 1

        return num_generated_circuits != 0

    def generate_target_dep_level_circuit(self, qc: QuantumCircuit, num_qubits: int, file_precheck):
        compilation_paths = [
            ("ibm", [("ibm_washington", 127), ("ibm_montreal", 27)]),
            ("rigetti", [("rigetti_aspen_m2", 80)]),
            ("ionq", [("ionq11", 11)]),
            ("oqc", [("oqc_lucy", 8)]),
        ]
        num_generated_benchmarks = 0
        for gate_set_name, devices in compilation_paths:
            # Creating the circuit on both target-dependent levels for qiskit
            for opt_level in range(4):
                res = timeout_watcher(
                    qiskit_helper.get_native_gates_level,
                    self.timeout,
                    [
                        qc,
                        gate_set_name,
                        num_qubits,
                        opt_level,
                        file_precheck,
                        False,
                        self.qasm_output_path,
                    ],
                )
                if not res:
                    break
                num_generated_benchmarks += 1

            for device_name, max_qubits in devices:
                for opt_level in range(4):
                    # Creating the circuit on target-dependent: mapped level qiskit
                    if max_qubits >= qc.num_qubits:
                        res = timeout_watcher(
                            qiskit_helper.get_mapped_level,
                            self.timeout,
                            [
                                qc,
                                gate_set_name,
                                qc.num_qubits,
                                device_name,
                                opt_level,
                                file_precheck,
                                self.qasm_output_path,
                            ],
                        )
                        if not res:
                            break
                        num_generated_benchmarks += 1

            # Creating the circuit on both target-dependent levels for tket

            res = timeout_watcher(
                tket_helper.get_native_gates_level,
                self.timeout,
>>>>>>> 64d1ae81
                [
                    qc,
                    gate_set_name,
                    num_qubits,
                    file_precheck,
                    False,
                    self.qasm_output_path,
                ],
            )
            if not res:
                continue
            num_generated_benchmarks += 1

            for device_name, max_qubits in devices:
                if max_qubits >= qc.num_qubits:
<<<<<<< HEAD
                    res = benchmark_generation_watcher(
                        qiskit_helper.get_mapped_level,
                        [
                            qc,
                            gate_set_name,
                            qc.num_qubits,
                            device_name,
                            opt_level,
                            file_precheck,
                        ],
                    )
                    if not res:
                        break
                    num_generated_benchmarks += 1

        # Creating the circuit on both target-dependent levels for tket

        res = benchmark_generation_watcher(
            tket_helper.get_native_gates_level,
            [
                qc,
                gate_set_name,
                num_qubits,
                file_precheck,
            ],
        )
        if not res:
            continue
        num_generated_benchmarks += 1

        for device_name, max_qubits in devices:
            if max_qubits >= qc.num_qubits:
                for lineplacement in (False, True):
                    # Creating the circuit on target-dependent: mapped level tket
                    res = benchmark_generation_watcher(
                        tket_helper.get_mapped_level,
                        [
                            qc,
                            gate_set_name,
                            qc.num_qubits,
                            device_name,
                            lineplacement,
                            file_precheck,
                        ],
                    )
                    if not res:
                        continue
                    num_generated_benchmarks += 1
    return num_generated_benchmarks != 0


ERROR_MSG = "\n Problem occurred in outer loop: "


def create_scalable_qc(
    benchmark: dict[str, Any], num_qubits: int, ancillary_mode: str | None = None
) -> tuple[QuantumCircuit, int, bool]:
    file_precheck = True
    init_module_paths()
    try:
        # Creating the circuit on Algorithmic Description level
        lib = import_module(benchmarks_module_paths_dict[benchmark["name"]])
        if benchmark["name"] == "grover" or benchmark["name"] == "qwalk":
            qc = lib.create_circuit(num_qubits, ancillary_mode=ancillary_mode)
            qc.name = qc.name + "-" + ancillary_mode
            file_precheck = False

        else:
            qc = lib.create_circuit(num_qubits)

        n = qc.num_qubits
        return qc, n, file_precheck

    except Exception as e:
        print(ERROR_MSG, benchmark, num_qubits, e)
        raise e from None


def create_shor_qc(choice: str) -> tuple[QuantumCircuit, int, bool]:
    instances = {
        "xsmall": [9, 4],  # 18 qubits
        "small": [15, 4],  # 18 qubits
        "medium": [821, 4],  # 42 qubits
        "large": [11777, 4],  # 58 qubits
        "xlarge": [201209, 4],  # 74 qubits
    }

    try:
        qc = shor.create_circuit(instances[choice][0], instances[choice][1])
        return qc, qc.num_qubits, False

    except Exception as e:
        print(ERROR_MSG, "create_shor_benchmarks: ", choice, e)
        raise e from None


def create_hhl_qc(index: int) -> tuple[QuantumCircuit, int, bool]:
    # index is not the number of qubits in this case
    try:
        # Creating the circuit on Algorithmic Description level
        qc = hhl.create_circuit(index)
        return qc, qc.num_qubits, False

    except Exception as e:
        print(ERROR_MSG, "create_hhl_benchmarks", index, e)
        raise e from None


def create_routing_qc(nodes: int) -> tuple[QuantumCircuit, int, bool]:
    try:
        # Creating the circuit on Algorithmic Description level
        qc = routing.create_circuit(nodes, 2)
        return qc, qc.num_qubits, False

    except Exception as e:
        print(ERROR_MSG, "create_routing_benchmarks", nodes, e)
        raise e from None


def create_tsp_qc(nodes: int) -> tuple[QuantumCircuit, int, bool]:
    try:
        # Creating the circuit on Algorithmic Description level
        qc = tsp.create_circuit(nodes)
        return qc, qc.num_qubits, False

    except Exception as e:
        print(ERROR_MSG, "create_tsp_benchmarks", nodes, e)
        raise e from None


def create_groundstate_qc(choice: str) -> tuple[QuantumCircuit, int, bool]:
    molecule = utils.get_molecule(choice)

    try:
        qc = groundstate.create_circuit(molecule)
        qc.name = qc.name + "_" + choice
        return qc, qc.num_qubits, False

    except Exception as e:
        print(ERROR_MSG, "create_groundstate_benchmarks", choice, e)
        raise e from None


def create_pricingcall_qc(num_uncertainty: int) -> tuple[QuantumCircuit, int, bool]:
    # num_options is not the number of qubits in this case
    try:
        # Creating the circuit on Algorithmic Description level
        qc = pricingcall.create_circuit(num_uncertainty)
        return qc, qc.num_qubits, False

    except Exception as e:
        print(ERROR_MSG, "create_pricingcall_benchmarks", num_uncertainty, e)
        raise e from None


def create_pricingput_qc(num_uncertainty: int) -> tuple[QuantumCircuit, int, bool]:
    # num_uncertainty is not the number of qubits in this case
    try:
        # Creating the circuit on Algorithmic Description level
        qc = pricingput.create_circuit(num_uncertainty)
        return qc, qc.num_qubits, False

    except Exception as e:
        print(ERROR_MSG, "create_pricingput_benchmarks", num_uncertainty, e)
        raise e from None
=======
                    for lineplacement in (False, True):
                        # Creating the circuit on target-dependent: mapped level tket
                        res = timeout_watcher(
                            tket_helper.get_mapped_level,
                            self.timeout,
                            [
                                qc,
                                gate_set_name,
                                qc.num_qubits,
                                device_name,
                                lineplacement,
                                file_precheck,
                                False,
                                self.qasm_output_path,
                            ],
                        )
                        if not res:
                            continue
                        num_generated_benchmarks += 1
        return num_generated_benchmarks != 0

    def start_benchmark_generation(self, create_circuit_function, parameters, file_precheck) -> bool:
        res_qc_creation = timeout_watcher(create_circuit_function, self.timeout, parameters)
        if not res_qc_creation:
            return False
        return self.generate_circuits_on_all_levels(res_qc_creation, res_qc_creation.num_qubits, file_precheck)
>>>>>>> 64d1ae81


def get_benchmark(  # noqa: PLR0911, PLR0912, PLR0915
    benchmark_name: str,
    level: str | int,
    circuit_size: int | None = None,
    benchmark_instance_name: str | None = None,
    compiler: str | None = "qiskit",
    compiler_settings: dict[str, dict[str, Any]] | None = None,
    gate_set_name: str | None = "ibm",
    device_name: str | None = "ibm_washington",
) -> QuantumCircuit:
    """Returns one benchmark as a Qiskit::QuantumCircuit Object.

    Keyword arguments:
    benchmark_name -- name of the to be generated benchmark
    level -- Choice of level, either as a string ("alg", "indep", "nativegates" or "mapped") or as a number between 0-3 where 0 corresponds to "alg" level and 3 to "mapped" level
    circuit_size -- Input for the benchmark creation, in most cases this is equal to the qubit number
    benchmark_instance_name -- Input selection for some benchmarks, namely "groundstate" and "shor"
    compiler -- "qiskit" or "tket"
    compiler_settings -- Dictionary containing the respective compiler settings for the specified compiler (e.g., optimization level for Qiskit or placement for TKET)
    gate_set_name -- "ibm", "rigetti", "ionq", or "oqc"
    device_name -- "ibm_washington", "ibm_montreal", "rigetti_aspen_m2", "ionq11", ""oqc_lucy""

    Return values:
    Quantum Circuit Object -- Representing the benchmark with the selected options, either as Qiskit::QuantumCircuit or Pytket::Circuit object (depending on the chosen compiler---while the algorithm level is always provided using Qiskit)
    """

    if benchmark_name not in utils.get_supported_benchmarks():
        msg = f"Selected benchmark is not supported. Valid benchmarks are {utils.get_supported_benchmarks()}."
        raise ValueError(msg)

    if level not in utils.get_supported_levels():
        msg = f"Selected level must be in {utils.get_supported_levels()}."
        raise ValueError(msg)

    if benchmark_name not in ["shor", "groundstate"] and not (isinstance(circuit_size, int) and circuit_size > 0):
        msg = "circuit_size must be None or int for this benchmark."
        raise ValueError(msg)

    if benchmark_name in ["shor", "groundstate"] and not isinstance(benchmark_instance_name, str):
        msg = "benchmark_instance_name must be defined for this benchmark."
        raise ValueError(msg)

    if benchmark_instance_name is not None and not isinstance(benchmark_instance_name, str):
        msg = "benchmark_instance_name must be None or str."  # type: ignore[unreachable]
        raise ValueError(msg)

    if compiler is not None and compiler.lower() not in utils.get_supported_compilers():
        msg = f"Selected compiler must be in {utils.get_supported_compilers()}."
        raise ValueError(msg)

    if compiler_settings is not None and not isinstance(compiler_settings, dict):
        msg = "compiler_settings must be None or dict[str, dict[str, any]]."  # type: ignore[unreachable]
        raise ValueError(msg)

    if gate_set_name is not None and gate_set_name not in utils.get_supported_gatesets():
        msg = f"Selected gate_set_name must be None or in {utils.get_supported_gatesets()}."
        raise ValueError(msg)

    if device_name is not None and device_name not in utils.get_supported_devices():
        msg = f"Selected device_name must be None or in {utils.get_supported_devices()}."
        raise ValueError(msg)

    lib = utils.get_module_for_benchmark(
        benchmark_name.split("-")[0]
    )  # split is used to filter the ancillary mode for grover and qwalk

    if "grover" in benchmark_name or "qwalk" in benchmark_name:
        if "noancilla" in benchmark_name:
            anc_mode = "noancilla"
        elif "v-chain" in benchmark_name:
            anc_mode = "v-chain"
        else:
            msg = "Either `noancilla` or `v-chain` must be specified for ancillary mode of Grover and QWalk benchmarks."
            raise ValueError(msg)

        qc = lib.create_circuit(circuit_size, ancillary_mode=anc_mode)

    elif benchmark_name == "shor":
<<<<<<< HEAD
        assert isinstance(benchmark_instance_name, str)
        instances = {
            "xsmall": [9, 4],  # 18 qubits
            "small": [15, 4],  # 18 qubits
            "medium": [821, 4],  # 42 qubits
            "large": [11777, 4],  # 58 qubits
            "xlarge": [201209, 4],  # 74 qubits
        }

        qc = shor.create_circuit(*instances[benchmark_instance_name])

    elif benchmark_name == "hhl":
        assert isinstance(circuit_size, int)
        qc = hhl.create_circuit(circuit_size)

    elif benchmark_name == "routing":
        assert isinstance(circuit_size, int)
        qc = routing.create_circuit(circuit_size)

    elif benchmark_name == "tsp":
        assert isinstance(circuit_size, int)
        qc = tsp.create_circuit(circuit_size)

    elif benchmark_name == "groundstate":
        assert isinstance(benchmark_instance_name, str)
        molecule = utils.get_molecule(benchmark_instance_name)
        qc = groundstate.create_circuit(molecule)

    elif benchmark_name == "pricingcall":
        assert isinstance(circuit_size, int)
        qc = pricingcall.create_circuit(circuit_size)

    elif benchmark_name == "pricingput":
        assert isinstance(circuit_size, int)
        qc = pricingput.create_circuit(circuit_size)

    else:
        assert isinstance(circuit_size, int)
        lib = import_module(benchmarks_module_paths_dict[benchmark_name])
=======
        to_be_factored_number, a_value = lib.get_instance(benchmark_instance_name)
        qc = lib.create_circuit(to_be_factored_number, a_value)

    elif benchmark_name == "groundstate":
        qc = lib.create_circuit(benchmark_instance_name)

    else:
>>>>>>> 64d1ae81
        qc = lib.create_circuit(circuit_size)

    if level == "alg" or level == 0:
        return qc

    if compiler is None:
        msg = "Compiler must be specified for non-algorithmic levels."
        raise ValueError(msg)

    compiler = compiler.lower()

    if compiler not in utils.get_supported_compilers():
        msg = f"Selected compiler must be in {utils.get_supported_compilers()}."
        raise ValueError(msg)

    if compiler_settings is None:
        compiler_settings = {
            "qiskit": {"optimization_level": 1},
            "tket": {"placement": "lineplacement"},
        }

    independent_level = 1
    if level == "indep" or level == independent_level:
        if compiler == "qiskit":
            return qiskit_helper.get_indep_level(qc, circuit_size, False, True)
        if compiler == "tket":
            return tket_helper.get_indep_level(qc, circuit_size, False, True)

    assert isinstance(gate_set_name, str)
    native_gates_level = 2
    if level == "nativegates" or level == native_gates_level:
        if compiler == "qiskit":
            opt_level = compiler_settings["qiskit"]["optimization_level"]
            return qiskit_helper.get_native_gates_level(qc, gate_set_name, circuit_size, opt_level, False, True)
        if compiler == "tket":
            return tket_helper.get_native_gates_level(qc, gate_set_name, circuit_size, False, True)

    assert isinstance(device_name, str)
    assert isinstance(gate_set_name, str)
    mapped_level = 3
    if level == "mapped" or level == mapped_level:
        if compiler == "qiskit":
            opt_level = compiler_settings["qiskit"]["optimization_level"]
            return qiskit_helper.get_mapped_level(
                qc,
                gate_set_name,
                circuit_size,
                device_name,
                opt_level,
                False,
                True,
            )
        if compiler == "tket":
            placement = compiler_settings["tket"]["placement"].lower()
            lineplacement = placement == "lineplacement"
            return tket_helper.get_mapped_level(
                qc,
                gate_set_name,
                circuit_size,
                device_name,
                lineplacement,
                False,
                True,
            )

    msg = f"Invalid level specified. Must be in {utils.get_supported_levels()}."
    raise ValueError(msg)


<<<<<<< HEAD
def generate() -> None:
=======
def generate(num_jobs: int = -1):
>>>>>>> 64d1ae81
    parser = argparse.ArgumentParser(description="Create Configuration")
    parser.add_argument("--file-name", type=str, help="optional filename", default="./config.json")
    args = parser.parse_args()
    benchmark_generator = BenchmarkGenerator(args.file_name)
    benchmark_generator.create_benchmarks_from_config(num_jobs)


def timeout_watcher(func, timeout, args):
    class TimeoutException(Exception):  # Custom exception class
        pass

    def timeout_handler(_signum, _frame):  # Custom signal handler
        raise TimeoutException()

    # Change the behavior of SIGALRM
    signal.signal(signal.SIGALRM, timeout_handler)
    signal.alarm(timeout)
    try:
        res = func(*args)
    except TimeoutException:
        print(
            "Calculation/Generation exceeded timeout limit for ",
            func.__name__,
            func.__module__.split(".")[-1],
            args[0].name,
            args[1:],
        )
        return False
    except Exception as e:
        print(
            "Exception: ",
            e,
            func.__name__,
            func.__module__.split(".")[-1],
            args[0],
            args[1:],
        )
        return False
    else:
        # Reset the alarm
        signal.alarm(0)

    return res<|MERGE_RESOLUTION|>--- conflicted
+++ resolved
@@ -5,7 +5,7 @@
 import signal
 import sys
 from pathlib import Path
-from typing import TYPE_CHECKING, Any
+from typing import TYPE_CHECKING
 
 if TYPE_CHECKING:  # pragma: no cover
     from qiskit import QuantumCircuit
@@ -17,90 +17,6 @@
 
 from joblib import Parallel, delayed
 from mqt.bench import qiskit_helper, tket_helper, utils
-<<<<<<< HEAD
-from mqt.bench.benchmarks import groundstate, hhl, pricingcall, pricingput, routing, shor, tsp
-
-benchmarks_module_paths_dict: dict[str, str] = {}
-timeout: int = 0
-
-
-def init_module_paths() -> None:
-    global benchmarks_module_paths_dict
-    benchmarks_module_paths_dict = {
-        "ae": "mqt.bench.benchmarks.ae",
-        "dj": "mqt.bench.benchmarks.dj",
-        "grover": "mqt.bench.benchmarks.grover",
-        "ghz": "mqt.bench.benchmarks.ghz",
-        "graphstate": "mqt.bench.benchmarks.graphstate",
-        "portfolioqaoa": "mqt.bench.benchmarks.qiskit_application_finance.portfolioqaoa",
-        "portfoliovqe": "mqt.bench.benchmarks.qiskit_application_finance.portfoliovqe",
-        "qaoa": "mqt.bench.benchmarks.qaoa",
-        "qft": "mqt.bench.benchmarks.qft",
-        "qftentangled": "mqt.bench.benchmarks.qftentangled",
-        "qgan": "mqt.bench.benchmarks.qiskit_application_ml.qgan",
-        "qpeexact": "mqt.bench.benchmarks.qpeexact",
-        "qpeinexact": "mqt.bench.benchmarks.qpeinexact",
-        "qwalk": "mqt.bench.benchmarks.qwalk",
-        "realamprandom": "mqt.bench.benchmarks.realamprandom",
-        "su2random": "mqt.bench.benchmarks.su2random",
-        "twolocalrandom": "mqt.bench.benchmarks.twolocalrandom",
-        "vqe": "mqt.bench.benchmarks.vqe",
-        "wstate": "mqt.bench.benchmarks.wstate",
-    }
-
-
-def create_benchmarks_from_config(cfg_path: str = "./config.json") -> bool:
-    init_module_paths()
-
-    with Path(cfg_path).open() as jsonfile:
-        cfg = json.load(jsonfile)
-        print("Read config successful")
-
-    global timeout
-    timeout = cfg["timeout"]
-
-    Path(utils.get_qasm_output_path()).mkdir(exist_ok=True, parents=True)
-
-    Parallel(n_jobs=-1, verbose=100)(delayed(generate_benchmark)(benchmark) for benchmark in cfg["benchmarks"])
-    return True
-
-
-def benchmark_generation_watcher(func: Any, args: list[Any]) -> bool | QuantumCircuit:
-    class TimeoutException(Exception):  # Custom exception class
-        pass
-
-    def timeout_handler(_signum: Any, _frame: Any) -> None:  # Custom signal handler
-        raise TimeoutException()
-
-    # Change the behavior of SIGALRM
-    signal.signal(signal.SIGALRM, timeout_handler)
-    signal.alarm(timeout)
-    try:
-        res = func(*args)
-    except TimeoutException:
-        print(
-            "Calculation/Generation exceeded timeout limit for ",
-            func.__name__,
-            func.__module__.split(".")[-1],
-            args[0].name,
-            args[1:],
-        )
-        return False
-    except Exception as e:
-        print(
-            "Exception: ",
-            e,
-            func.__name__,
-            func.__module__.split(".")[-1],
-            args[0].name,
-            args[1:],
-        )
-        return False
-    else:
-        # Reset the alarm
-        signal.alarm(0)
-=======
->>>>>>> 64d1ae81
 
 
 class BenchmarkGenerator:
@@ -114,14 +30,6 @@
         else:
             self.qasm_output_path = qasm_output_path
 
-<<<<<<< HEAD
-def qc_creation_watcher(func: Any, args: list[Any]) -> bool | tuple[QuantumCircuit, int, bool]:
-    class TimeoutException(Exception):  # Custom exception class
-        pass
-
-    def timeout_handler(_signum: Any, _frame: Any) -> None:  # Custom signal handler
-        raise TimeoutException
-=======
         Path(self.qasm_output_path).mkdir(exist_ok=True, parents=True)
 
     def create_benchmarks_from_config(self, num_jobs: int = -1) -> bool:
@@ -153,7 +61,6 @@
                     )
                     if not success_flag:
                         break
->>>>>>> 64d1ae81
 
             elif benchmark["name"] == "hhl":
                 for i in range(benchmark["min_index"], benchmark["max_index"]):
@@ -179,192 +86,20 @@
                     if not success_flag:
                         break
 
-<<<<<<< HEAD
-def generate_benchmark(benchmark: dict[str, Any]) -> None:  # noqa: PLR0912, PLR0915
-    if benchmark["include"]:
-        if benchmark["name"] == "grover" or benchmark["name"] == "qwalk":
-            for anc_mode in benchmark["ancillary_mode"]:
-=======
             elif benchmark["name"] == "pricingcall" or benchmark["name"] == "pricingput":
                 for nodes in range(benchmark["min_uncertainty"], benchmark["max_uncertainty"]):
                     success_flag = self.start_benchmark_generation(lib.create_circuit, [nodes], file_precheck)
                     if not success_flag:
                         break
             else:
->>>>>>> 64d1ae81
                 for n in range(
                     benchmark["min_qubits"],
                     benchmark["max_qubits"],
                     benchmark["stepsize"],
                 ):
-<<<<<<< HEAD
-                    res_qc_creation = qc_creation_watcher(create_scalable_qc, [benchmark, n, anc_mode])
-                    if not res_qc_creation:
-                        break
-                    assert not isinstance(res_qc_creation, bool)
-                    qc, num_qubits, file_precheck = res_qc_creation
-                    res = generate_circuits_on_all_levels(qc, num_qubits, file_precheck)
-                    if not res:
-                        break
-
-        elif benchmark["name"] == "shor":
-            for choice in benchmark["instances"]:
-                res_qc_creation = qc_creation_watcher(create_shor_qc, [choice])
-                if not res_qc_creation:
-                    break
-                assert not isinstance(res_qc_creation, bool)
-                qc, num_qubits, file_precheck = res_qc_creation
-                res = generate_circuits_on_all_levels(qc, num_qubits, file_precheck)
-                if not res:
-                    break
-
-        elif benchmark["name"] == "hhl":
-            for i in range(benchmark["min_index"], benchmark["max_index"]):
-                res_qc_creation = qc_creation_watcher(create_hhl_qc, [i])
-                if not res_qc_creation:
-                    break
-
-                assert not isinstance(res_qc_creation, bool)
-                qc, num_qubits, file_precheck = res_qc_creation
-                res = generate_circuits_on_all_levels(qc, num_qubits, file_precheck)
-                if not res:
-                    break
-
-        elif benchmark["name"] == "routing":
-            for nodes in range(benchmark["min_nodes"], benchmark["max_nodes"]):
-                res_qc_creation = qc_creation_watcher(create_routing_qc, [nodes])
-                if not res_qc_creation:
-                    break
-                assert not isinstance(res_qc_creation, bool)
-                qc, num_qubits, file_precheck = res_qc_creation
-                res = generate_circuits_on_all_levels(qc, num_qubits, file_precheck)
-                if not res:
-                    break
-
-        elif benchmark["name"] == "tsp":
-            for nodes in range(benchmark["min_nodes"], benchmark["max_nodes"]):
-                res_qc_creation = qc_creation_watcher(create_tsp_qc, [nodes])
-                if not res_qc_creation:
-                    break
-                assert not isinstance(res_qc_creation, bool)
-                qc, num_qubits, file_precheck = res_qc_creation
-                res = generate_circuits_on_all_levels(qc, num_qubits, file_precheck)
-                if not res:
-                    break
-
-        elif benchmark["name"] == "groundstate":
-            for choice in benchmark["instances"]:
-                res_qc_creation = qc_creation_watcher(create_groundstate_qc, [choice])
-                if not res_qc_creation:
-                    break
-                assert not isinstance(res_qc_creation, bool)
-                qc, num_qubits, file_precheck = res_qc_creation
-                res = generate_circuits_on_all_levels(qc, num_qubits, file_precheck)
-                if not res:
-                    break
-
-        elif benchmark["name"] == "pricingcall":
-            for nodes in range(benchmark["min_uncertainty"], benchmark["max_uncertainty"]):
-                res_qc_creation = qc_creation_watcher(create_pricingcall_qc, [nodes])
-                if not res_qc_creation:
-                    break
-                assert not isinstance(res_qc_creation, bool)
-                qc, num_qubits, file_precheck = res_qc_creation
-                res = generate_circuits_on_all_levels(qc, num_qubits, file_precheck)
-                if not res:
-                    break
-
-        elif benchmark["name"] == "pricingput":
-            for nodes in range(benchmark["min_uncertainty"], benchmark["max_uncertainty"]):
-                res_qc_creation = qc_creation_watcher(create_pricingput_qc, [nodes])
-                if not res_qc_creation:
-                    break
-                assert not isinstance(res_qc_creation, bool)
-                qc, num_qubits, file_precheck = res_qc_creation
-                res = generate_circuits_on_all_levels(qc, num_qubits, file_precheck)
-                if not res:
-                    break
-        else:
-            for n in range(benchmark["min_qubits"], benchmark["max_qubits"], benchmark["stepsize"]):
-                res_qc_creation = qc_creation_watcher(create_scalable_qc, [benchmark, n])
-                if not res_qc_creation:
-                    break
-                assert not isinstance(res_qc_creation, bool)
-                qc, num_qubits, file_precheck = res_qc_creation
-                res = generate_circuits_on_all_levels(qc, num_qubits, file_precheck)
-                if not res:
-                    break
-
-
-def generate_circuits_on_all_levels(qc: QuantumCircuit, num_qubits: int, file_precheck: bool) -> bool:
-    success_generated_circuits_t_indep = generate_target_indep_level_circuit(qc, num_qubits, file_precheck)
-
-    if not success_generated_circuits_t_indep:
-        return False
-
-    generate_target_dep_level_circuit(qc, num_qubits, file_precheck)
-    return True
-
-
-def generate_target_indep_level_circuit(qc: QuantumCircuit, num_qubits: int, file_precheck: bool) -> bool:
-    num_generated_circuits = 0
-    res_indep_qiskit = benchmark_generation_watcher(qiskit_helper.get_indep_level, [qc, num_qubits, file_precheck])
-    if res_indep_qiskit:
-        num_generated_circuits += 1
-
-    res_indep_tket = benchmark_generation_watcher(tket_helper.get_indep_level, [qc, num_qubits, file_precheck])
-    if res_indep_tket:
-        num_generated_circuits += 1
-
-    return num_generated_circuits != 0
-
-
-def generate_target_dep_level_circuit(qc: QuantumCircuit, num_qubits: int, file_precheck: bool) -> bool:
-    compilation_paths = [
-        ("ibm", [("ibm_washington", 127), ("ibm_montreal", 27)]),
-        ("rigetti", [("rigetti_aspen_m2", 80)]),
-        ("ionq", [("ionq11", 11)]),
-        ("oqc", [("oqc_lucy", 8)]),
-    ]
-    num_generated_benchmarks = 0
-    for gate_set_name, devices in compilation_paths:
-        # Creating the circuit on both target-dependent levels for qiskit
-        for opt_level in range(4):
-            res = benchmark_generation_watcher(
-                qiskit_helper.get_native_gates_level,
-=======
                     success_flag = self.start_benchmark_generation(lib.create_circuit, [n], file_precheck)
                     if not success_flag:
                         break
-
-    def generate_circuits_on_all_levels(self, qc, num_qubits, file_precheck):
-        success_generated_circuits_t_indep = self.generate_target_indep_level_circuit(qc, num_qubits, file_precheck)
-
-        if not success_generated_circuits_t_indep:
-            return False
-
-        self.generate_target_dep_level_circuit(qc, num_qubits, file_precheck)
-        return True
-
-    def generate_target_indep_level_circuit(self, qc: QuantumCircuit, num_qubits: int, file_precheck):
-        num_generated_circuits = 0
-        res_indep_qiskit = timeout_watcher(
-            qiskit_helper.get_indep_level,
-            self.timeout,
-            [qc, num_qubits, file_precheck, False, self.qasm_output_path],
-        )
-        if res_indep_qiskit:
-            num_generated_circuits += 1
-
-        res_indep_tket = timeout_watcher(
-            tket_helper.get_indep_level,
-            self.timeout,
-            [qc, num_qubits, file_precheck, False, self.qasm_output_path],
-        )
-        if res_indep_tket:
-            num_generated_circuits += 1
-
-        return num_generated_circuits != 0
 
     def generate_target_dep_level_circuit(self, qc: QuantumCircuit, num_qubits: int, file_precheck):
         compilation_paths = [
@@ -420,7 +155,6 @@
             res = timeout_watcher(
                 tket_helper.get_native_gates_level,
                 self.timeout,
->>>>>>> 64d1ae81
                 [
                     qc,
                     gate_set_name,
@@ -436,173 +170,6 @@
 
             for device_name, max_qubits in devices:
                 if max_qubits >= qc.num_qubits:
-<<<<<<< HEAD
-                    res = benchmark_generation_watcher(
-                        qiskit_helper.get_mapped_level,
-                        [
-                            qc,
-                            gate_set_name,
-                            qc.num_qubits,
-                            device_name,
-                            opt_level,
-                            file_precheck,
-                        ],
-                    )
-                    if not res:
-                        break
-                    num_generated_benchmarks += 1
-
-        # Creating the circuit on both target-dependent levels for tket
-
-        res = benchmark_generation_watcher(
-            tket_helper.get_native_gates_level,
-            [
-                qc,
-                gate_set_name,
-                num_qubits,
-                file_precheck,
-            ],
-        )
-        if not res:
-            continue
-        num_generated_benchmarks += 1
-
-        for device_name, max_qubits in devices:
-            if max_qubits >= qc.num_qubits:
-                for lineplacement in (False, True):
-                    # Creating the circuit on target-dependent: mapped level tket
-                    res = benchmark_generation_watcher(
-                        tket_helper.get_mapped_level,
-                        [
-                            qc,
-                            gate_set_name,
-                            qc.num_qubits,
-                            device_name,
-                            lineplacement,
-                            file_precheck,
-                        ],
-                    )
-                    if not res:
-                        continue
-                    num_generated_benchmarks += 1
-    return num_generated_benchmarks != 0
-
-
-ERROR_MSG = "\n Problem occurred in outer loop: "
-
-
-def create_scalable_qc(
-    benchmark: dict[str, Any], num_qubits: int, ancillary_mode: str | None = None
-) -> tuple[QuantumCircuit, int, bool]:
-    file_precheck = True
-    init_module_paths()
-    try:
-        # Creating the circuit on Algorithmic Description level
-        lib = import_module(benchmarks_module_paths_dict[benchmark["name"]])
-        if benchmark["name"] == "grover" or benchmark["name"] == "qwalk":
-            qc = lib.create_circuit(num_qubits, ancillary_mode=ancillary_mode)
-            qc.name = qc.name + "-" + ancillary_mode
-            file_precheck = False
-
-        else:
-            qc = lib.create_circuit(num_qubits)
-
-        n = qc.num_qubits
-        return qc, n, file_precheck
-
-    except Exception as e:
-        print(ERROR_MSG, benchmark, num_qubits, e)
-        raise e from None
-
-
-def create_shor_qc(choice: str) -> tuple[QuantumCircuit, int, bool]:
-    instances = {
-        "xsmall": [9, 4],  # 18 qubits
-        "small": [15, 4],  # 18 qubits
-        "medium": [821, 4],  # 42 qubits
-        "large": [11777, 4],  # 58 qubits
-        "xlarge": [201209, 4],  # 74 qubits
-    }
-
-    try:
-        qc = shor.create_circuit(instances[choice][0], instances[choice][1])
-        return qc, qc.num_qubits, False
-
-    except Exception as e:
-        print(ERROR_MSG, "create_shor_benchmarks: ", choice, e)
-        raise e from None
-
-
-def create_hhl_qc(index: int) -> tuple[QuantumCircuit, int, bool]:
-    # index is not the number of qubits in this case
-    try:
-        # Creating the circuit on Algorithmic Description level
-        qc = hhl.create_circuit(index)
-        return qc, qc.num_qubits, False
-
-    except Exception as e:
-        print(ERROR_MSG, "create_hhl_benchmarks", index, e)
-        raise e from None
-
-
-def create_routing_qc(nodes: int) -> tuple[QuantumCircuit, int, bool]:
-    try:
-        # Creating the circuit on Algorithmic Description level
-        qc = routing.create_circuit(nodes, 2)
-        return qc, qc.num_qubits, False
-
-    except Exception as e:
-        print(ERROR_MSG, "create_routing_benchmarks", nodes, e)
-        raise e from None
-
-
-def create_tsp_qc(nodes: int) -> tuple[QuantumCircuit, int, bool]:
-    try:
-        # Creating the circuit on Algorithmic Description level
-        qc = tsp.create_circuit(nodes)
-        return qc, qc.num_qubits, False
-
-    except Exception as e:
-        print(ERROR_MSG, "create_tsp_benchmarks", nodes, e)
-        raise e from None
-
-
-def create_groundstate_qc(choice: str) -> tuple[QuantumCircuit, int, bool]:
-    molecule = utils.get_molecule(choice)
-
-    try:
-        qc = groundstate.create_circuit(molecule)
-        qc.name = qc.name + "_" + choice
-        return qc, qc.num_qubits, False
-
-    except Exception as e:
-        print(ERROR_MSG, "create_groundstate_benchmarks", choice, e)
-        raise e from None
-
-
-def create_pricingcall_qc(num_uncertainty: int) -> tuple[QuantumCircuit, int, bool]:
-    # num_options is not the number of qubits in this case
-    try:
-        # Creating the circuit on Algorithmic Description level
-        qc = pricingcall.create_circuit(num_uncertainty)
-        return qc, qc.num_qubits, False
-
-    except Exception as e:
-        print(ERROR_MSG, "create_pricingcall_benchmarks", num_uncertainty, e)
-        raise e from None
-
-
-def create_pricingput_qc(num_uncertainty: int) -> tuple[QuantumCircuit, int, bool]:
-    # num_uncertainty is not the number of qubits in this case
-    try:
-        # Creating the circuit on Algorithmic Description level
-        qc = pricingput.create_circuit(num_uncertainty)
-        return qc, qc.num_qubits, False
-
-    except Exception as e:
-        print(ERROR_MSG, "create_pricingput_benchmarks", num_uncertainty, e)
-        raise e from None
-=======
                     for lineplacement in (False, True):
                         # Creating the circuit on target-dependent: mapped level tket
                         res = timeout_watcher(
@@ -629,21 +196,48 @@
         if not res_qc_creation:
             return False
         return self.generate_circuits_on_all_levels(res_qc_creation, res_qc_creation.num_qubits, file_precheck)
->>>>>>> 64d1ae81
+
+    def generate_circuits_on_all_levels(self, qc: QuantumCircuit, num_qubits: int, file_precheck: bool):
+        success_generated_circuits_t_indep = self.generate_target_indep_level_circuit(qc, num_qubits, file_precheck)
+
+        if not success_generated_circuits_t_indep:
+            return False
+
+        self.generate_target_dep_level_circuit(qc, num_qubits, file_precheck)
+        return True
+
+    def generate_target_indep_level_circuit(self, qc: QuantumCircuit, num_qubits: int, file_precheck: bool) -> bool:
+        num_generated_circuits = 0
+        res_indep_qiskit = timeout_watcher(
+            qiskit_helper.get_indep_level,
+            self.timeout,
+            [qc, num_qubits, file_precheck, False, self.qasm_output_path],
+        )
+        if res_indep_qiskit:
+            num_generated_circuits += 1
+
+        res_indep_tket = timeout_watcher(
+            tket_helper.get_indep_level,
+            self.timeout,
+            [qc, num_qubits, file_precheck, False, self.qasm_output_path],
+        )
+        if res_indep_tket:
+            num_generated_circuits += 1
+
+        return num_generated_circuits != 0
 
 
 def get_benchmark(  # noqa: PLR0911, PLR0912, PLR0915
     benchmark_name: str,
     level: str | int,
-    circuit_size: int | None = None,
-    benchmark_instance_name: str | None = None,
+    circuit_size: int = None,
+    benchmark_instance_name: str = None,
     compiler: str | None = "qiskit",
-    compiler_settings: dict[str, dict[str, Any]] | None = None,
+    compiler_settings: dict[str, dict[str, any]] | None = None,
     gate_set_name: str | None = "ibm",
     device_name: str | None = "ibm_washington",
-) -> QuantumCircuit:
+):
     """Returns one benchmark as a Qiskit::QuantumCircuit Object.
-
     Keyword arguments:
     benchmark_name -- name of the to be generated benchmark
     level -- Choice of level, either as a string ("alg", "indep", "nativegates" or "mapped") or as a number between 0-3 where 0 corresponds to "alg" level and 3 to "mapped" level
@@ -653,7 +247,6 @@
     compiler_settings -- Dictionary containing the respective compiler settings for the specified compiler (e.g., optimization level for Qiskit or placement for TKET)
     gate_set_name -- "ibm", "rigetti", "ionq", or "oqc"
     device_name -- "ibm_washington", "ibm_montreal", "rigetti_aspen_m2", "ionq11", ""oqc_lucy""
-
     Return values:
     Quantum Circuit Object -- Representing the benchmark with the selected options, either as Qiskit::QuantumCircuit or Pytket::Circuit object (depending on the chosen compiler---while the algorithm level is always provided using Qiskit)
     """
@@ -675,7 +268,7 @@
         raise ValueError(msg)
 
     if benchmark_instance_name is not None and not isinstance(benchmark_instance_name, str):
-        msg = "benchmark_instance_name must be None or str."  # type: ignore[unreachable]
+        msg = "benchmark_instance_name must be None or str."
         raise ValueError(msg)
 
     if compiler is not None and compiler.lower() not in utils.get_supported_compilers():
@@ -683,7 +276,7 @@
         raise ValueError(msg)
 
     if compiler_settings is not None and not isinstance(compiler_settings, dict):
-        msg = "compiler_settings must be None or dict[str, dict[str, any]]."  # type: ignore[unreachable]
+        msg = "compiler_settings must be None or dict[str, dict[str, any]]."
         raise ValueError(msg)
 
     if gate_set_name is not None and gate_set_name not in utils.get_supported_gatesets():
@@ -710,47 +303,6 @@
         qc = lib.create_circuit(circuit_size, ancillary_mode=anc_mode)
 
     elif benchmark_name == "shor":
-<<<<<<< HEAD
-        assert isinstance(benchmark_instance_name, str)
-        instances = {
-            "xsmall": [9, 4],  # 18 qubits
-            "small": [15, 4],  # 18 qubits
-            "medium": [821, 4],  # 42 qubits
-            "large": [11777, 4],  # 58 qubits
-            "xlarge": [201209, 4],  # 74 qubits
-        }
-
-        qc = shor.create_circuit(*instances[benchmark_instance_name])
-
-    elif benchmark_name == "hhl":
-        assert isinstance(circuit_size, int)
-        qc = hhl.create_circuit(circuit_size)
-
-    elif benchmark_name == "routing":
-        assert isinstance(circuit_size, int)
-        qc = routing.create_circuit(circuit_size)
-
-    elif benchmark_name == "tsp":
-        assert isinstance(circuit_size, int)
-        qc = tsp.create_circuit(circuit_size)
-
-    elif benchmark_name == "groundstate":
-        assert isinstance(benchmark_instance_name, str)
-        molecule = utils.get_molecule(benchmark_instance_name)
-        qc = groundstate.create_circuit(molecule)
-
-    elif benchmark_name == "pricingcall":
-        assert isinstance(circuit_size, int)
-        qc = pricingcall.create_circuit(circuit_size)
-
-    elif benchmark_name == "pricingput":
-        assert isinstance(circuit_size, int)
-        qc = pricingput.create_circuit(circuit_size)
-
-    else:
-        assert isinstance(circuit_size, int)
-        lib = import_module(benchmarks_module_paths_dict[benchmark_name])
-=======
         to_be_factored_number, a_value = lib.get_instance(benchmark_instance_name)
         qc = lib.create_circuit(to_be_factored_number, a_value)
 
@@ -758,7 +310,6 @@
         qc = lib.create_circuit(benchmark_instance_name)
 
     else:
->>>>>>> 64d1ae81
         qc = lib.create_circuit(circuit_size)
 
     if level == "alg" or level == 0:
@@ -787,7 +338,6 @@
         if compiler == "tket":
             return tket_helper.get_indep_level(qc, circuit_size, False, True)
 
-    assert isinstance(gate_set_name, str)
     native_gates_level = 2
     if level == "nativegates" or level == native_gates_level:
         if compiler == "qiskit":
@@ -796,8 +346,6 @@
         if compiler == "tket":
             return tket_helper.get_native_gates_level(qc, gate_set_name, circuit_size, False, True)
 
-    assert isinstance(device_name, str)
-    assert isinstance(gate_set_name, str)
     mapped_level = 3
     if level == "mapped" or level == mapped_level:
         if compiler == "qiskit":
@@ -828,11 +376,7 @@
     raise ValueError(msg)
 
 
-<<<<<<< HEAD
-def generate() -> None:
-=======
 def generate(num_jobs: int = -1):
->>>>>>> 64d1ae81
     parser = argparse.ArgumentParser(description="Create Configuration")
     parser.add_argument("--file-name", type=str, help="optional filename", default="./config.json")
     args = parser.parse_args()
