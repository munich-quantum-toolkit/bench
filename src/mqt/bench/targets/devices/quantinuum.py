# Copyright (c) 2023 - 2025 Chair for Design Automation, TUM
# Copyright (c) 2025 Munich Quantum Software Company GmbH
# All rights reserved.
#
# SPDX-License-Identifier: MIT
#
# Licensed under the MIT License

"""File to create a target device from the Quantinuum calibration data."""

from __future__ import annotations

from qiskit.circuit import Parameter
from qiskit.circuit.library import Measure, RXGate, RYGate, RZGate, RZZGate
from qiskit.transpiler import InstructionProperties, Target

from ._registry import register


def get_quantinuum_target(device_name: str) -> Target:
    """Get a hardcoded Quantinuum target device by name."""
    if device_name == "quantinuum_h2_56":
        return get_quantinuum_h2_56()
    msg = f"Unknown Quantinuum device: '{device_name}'."
    raise ValueError(msg)


<<<<<<< HEAD
@register("quantinuum_h2")
def get_quantinuum_h2_target() -> Target:
=======
def get_quantinuum_h2_56() -> Target:
>>>>>>> cc7cb166
    """Get the target device for Quantinuum H2."""
    num_qubits = 56
    return _build_quantinuum_target(
        name="quantinuum_h2_56",
        num_qubits=num_qubits,
        oneq_error=0.00003,
        twoq_error=0.0015,
        spam_error=0.0015,
    )


def _build_quantinuum_target(
    *,
    name: str,
    num_qubits: int,
    oneq_error: float,
    twoq_error: float,
    spam_error: float,
) -> Target:
    """Construct a hardcoded Quantinuum target using mean values."""
    target = Target(num_qubits=num_qubits, description=name)

    # Define symbolic parameters
    theta = Parameter("theta")
    phi = Parameter("phi")
    alpha = Parameter("alpha")

    # === Add single-qubit gates ===
    single_qubit_gate_props = {(q,): InstructionProperties(error=oneq_error) for q in range(num_qubits)}
    measure_props = {(q,): InstructionProperties(error=spam_error) for q in range(num_qubits)}

    target.add_instruction(RXGate(theta), single_qubit_gate_props)
    target.add_instruction(RYGate(phi), single_qubit_gate_props)
    target.add_instruction(RZGate(theta), single_qubit_gate_props)
    target.add_instruction(Measure(), measure_props)

    # === Add two-qubit RZZ gates ===
    connectivity = [(i, j) for i in range(num_qubits) for j in range(num_qubits) if i != j]
    rzz_props = {(q1, q2): InstructionProperties(error=twoq_error) for q1, q2 in connectivity}
    target.add_instruction(RZZGate(alpha), rzz_props)

    return target<|MERGE_RESOLUTION|>--- conflicted
+++ resolved
@@ -25,12 +25,8 @@
     raise ValueError(msg)
 
 
-<<<<<<< HEAD
-@register("quantinuum_h2")
-def get_quantinuum_h2_target() -> Target:
-=======
+@register("quantinuum_h2_56")
 def get_quantinuum_h2_56() -> Target:
->>>>>>> cc7cb166
     """Get the target device for Quantinuum H2."""
     num_qubits = 56
     return _build_quantinuum_target(
